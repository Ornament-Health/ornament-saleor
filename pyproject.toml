[build-system]
requires = ["poetry-core>=1.0.0"]
build-backend = "poetry.core.masonry.api"

[tool.poetry]
name = "saleor"
version = "3.21.0-a.0"
description = "A modular, high performance, headless e-commerce platform built with Python, GraphQL, Django, and React."
authors = [ "Saleor Commerce <hello@saleor.io>" ]
license = "BSD-3-Clause"
readme = "README.md"
homepage = "https://saleor.io/"
repository = "https://github.com/saleor/saleor"
documentation = "https://docs.saleor.io/"

  [tool.poetry.dependencies]
  python = "~3.9"
  Adyen = "^4.0.0"
  aniso8601 = "^7.0.0"
  asgiref = "^3.7.2"
  Authlib = "^1.3.1"
  authorizenet = "^1.1.3"
  azure-common = "^1.1.28"
  azure-storage-blob = "^12.12.0"
  azure-storage-common = "^2.1.0"
  babel = ">=2.8,<2.15"
  boto3 = "^1.28"
  botocore = "^1.34"
  braintree = ">=4.2,<4.27"
  cryptography = "^42.0.5"
  dj-database-url = "^2"
  dj-email-url = "^1"
  django = {version = "^3.2.24", extras = ["bcrypt"]}
  django-cache-url = "^3.1.2"
  # This is related to the issue with setuptools:
  # https://github.com/pypa/setuptools/issues/4519. It can be removed when 2.7.0 is
  # released.
  django-celery-beat = "<2.6.0"
  django-countries = "^7.2"
  django-filter = "^23.1"
  django-measurement = "^3.0"
  django-mptt = "^0"
  django-phonenumber-field = ">=4,<8"
  django-prices = "^2.3"
  django-redis = "^5.0.0"
  django-stubs-ext = "^4.2.1"
  draftjs-sanitizer = "^1.0.0"
  faker = ">=26.0.0,<27.0"
  google-cloud-pubsub = ">=1.7,<3.0"
  google-cloud-storage = "^2.0.0"
  google-i18n-address = "^3.1.0"
  graphene = "<3.0"
  graphql-core = "^2.3.2"
  graphql-relay = "^2.0.1"
  gunicorn = "^22.0.0"
  html2text = "^2024.2.26"
  html-to-draftjs = "^1.0.1"
  jaeger-client = "^4.5.0"
  lxml = "^4.9.3"
  markdown = "^3.1.1"
  measurement = "^3.2.2"
  micawber = "^0.5.2"
  oauthlib = "^3.1"
  opentracing = "^2.3.0"
  petl = "1.7.15"
  phonenumberslite = "^8.12.25"
  pillow = "^10.3.0"
  pillow-avif-plugin = "^1.3.1"
  posuto = "^2024.7.0"
  prices = "^1.0"
  promise = "^2.3"
  psycopg2-binary = "2.8.6"
  pybars3 = "^0.9.7"
  pyjwt = "2.5.0" # Version 2.6.0 changed iat validation which causes tests to fail: https://github.com/saleor/saleor/issues/11047
  python-dateutil = "^2.8.2"
  python-http-client = "^3.3.7"
  python-json-logger = ">=0.1.11,<2.1.0"
  pytimeparse = "^1.1.8"
  pytz = "^2024.1"
  razorpay = "^1.2"
  redis = "^5.0.1"
  requests = "^2.32"
  requests-hardened = "1.0.0b3"
  Rx = "^1.6.3"
  semantic-version = "^2.10.0"
  sendgrid = "^6.7.1"
  sentry-sdk = "1.40.5" # https://github.com/getsentry/sentry-python/issues/2554
  stripe = "^3.0.0"
  text-unidecode = "^1.2"
  urllib3 = "^1.26.19"
  uvicorn = {extras = ["standard"], version = "^0.23.1"}
  weasyprint = ">=53.0" # libpango >=1.44 is required
<<<<<<< HEAD
  django-cors-headers = "^4.2.0"
  graphene-django = "2.16.0"
  graphene-django-optimizer = "0.6.2"
  slack-sdk = "^3.21.3"
  zeep = "^4.2.1"
  ftpparser = "^0.0.3"
  geoip2 = "^4.7.0"
  jinja2 = "^3.1.2"
  python-slugify = "^8.0.1"
  openpyxl = "^3.1.2"
=======
  setuptools = "^70.1.0"
>>>>>>> 268793c7

    [tool.poetry.dependencies.celery]
    version = ">=4.4.5,<6.0.0"
    extras = [ "redis" ]

    [tool.poetry.dependencies.django-storages]
    version = "^1.11"
    extras = [ "google" ]

    [tool.poetry.dependencies.python-magic]
    version = "^0.4.27"
    markers = "sys_platform != 'win32'"

    [tool.poetry.dependencies.python-magic-bin]
    version = "^0.4.14"
    platform = "win32"

  [tool.poetry.group.dev.dependencies]
  before_after = "^1.0.1"
  coverage = "^7.2"
  deptry = "^0.17.0"
  django-debug-toolbar = "^4.0"
  django-debug-toolbar-request-history = "^0"
  django-graphiql-debug-toolbar = "^0.2.0"
  django-extensions = "^3.1.2"
  django-stubs = "^4.2.6"
  fakeredis = "^2.10"
  freezegun = "^1"
  mypy = "1.10.0"
  mypy-extensions = "^1.0.0"
  openpyxl = "^3.1.5"
  pre-commit = "^3.4"
  pytest = "^8.0.0"
  pytest-asyncio = "^0.23.7"
  pytest-celery = "^0.0.0"
  pytest-cov = "^5.0.0"
  pytest-django = "4.8.0"
  pytest-django-queries = "~1.2"
  pytest-memray = "^1.5.0"
  pytest-mock = "^3.6.1"
  pytest-recording = "^0.13.0"
  pytest-socket = "^0.7.0"
  pytest-xdist = "^3.0.2"
  pywatchman = "^2.0.0"
  ruff = "^0.5.4"
  semgrep = ">=1.34.0"
  types-certifi = "^2021.10.8"
  types-freezegun = "^1.1.7"
  types-mock = "^5.0.0.5"
  types-pkg-resources = "^0.1.3"
  types-python-dateutil = "^2.8.19"
  types-pytz = "^2024.1.0"
  types-redis = "^4.6.0"
  types-requests = "^2.31.0"
  types-six = "^1.16.17"
  vcrpy = ">=4.0,<=5.1.0"

[tool.deptry]
extend_exclude = ["conftest\\.py", ".*/conftest\\.py", ".*/tests/.*"]

  [tool.deptry.package_module_name_map]
  graphql-core = "graphql"
  pillow = "PIL"
  python-magic-bin = "magic"

  [tool.deptry.per_rule_ignores]
  DEP001 = ["pkg_resources"]
  DEP002 = ["azure-common", "azure-storage-blob", "azure-storage-common", "django-redis", "gunicorn", "psycopg2"]
  DEP004 = ["debug_toolbar", "graphiql_debug_toolbar"]

[tool.ruff]
lint.extend-select = ["D", "I", "ISC002", "PIE", "PT", "T20", "UP"]
lint.ignore = ["D100", "D101", "D102", "D103", "D104", "D105", "D106", "D107", "D202", "D203", "D206", "D213", "D407", "PT019"]
target-version = "py39"

  [tool.ruff.lint.flake8-pytest-style]
  fixture-parentheses = false
  mark-parentheses = false

  [tool.ruff.lint.isort]
  known-first-party = ["saleor"]<|MERGE_RESOLUTION|>--- conflicted
+++ resolved
@@ -90,7 +90,6 @@
   urllib3 = "^1.26.19"
   uvicorn = {extras = ["standard"], version = "^0.23.1"}
   weasyprint = ">=53.0" # libpango >=1.44 is required
-<<<<<<< HEAD
   django-cors-headers = "^4.2.0"
   graphene-django = "2.16.0"
   graphene-django-optimizer = "0.6.2"
@@ -101,9 +100,7 @@
   jinja2 = "^3.1.2"
   python-slugify = "^8.0.1"
   openpyxl = "^3.1.2"
-=======
   setuptools = "^70.1.0"
->>>>>>> 268793c7
 
     [tool.poetry.dependencies.celery]
     version = ">=4.4.5,<6.0.0"
@@ -153,13 +150,13 @@
   types-certifi = "^2021.10.8"
   types-freezegun = "^1.1.7"
   types-mock = "^5.0.0.5"
-  types-pkg-resources = "^0.1.3"
   types-python-dateutil = "^2.8.19"
   types-pytz = "^2024.1.0"
   types-redis = "^4.6.0"
   types-requests = "^2.31.0"
   types-six = "^1.16.17"
   vcrpy = ">=4.0,<=5.1.0"
+  types-setuptools = "^71.1.0.20240726"
 
 [tool.deptry]
 extend_exclude = ["conftest\\.py", ".*/conftest\\.py", ".*/tests/.*"]
