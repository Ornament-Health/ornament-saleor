--- conflicted
+++ resolved
@@ -1,15 +1,9 @@
 import datetime
-from typing import Optional, Union
-
-<<<<<<< HEAD
-# @cf::ornament.saleor.product
 from functools import reduce
 from operator import or_
-
-from django.conf import settings
-=======
+from typing import Optional, Union
+
 import pytz
->>>>>>> 268793c7
 from django.contrib.postgres.aggregates import StringAgg
 from django.db import models
 from django.db.models import (
@@ -39,23 +33,12 @@
     def published(self, channel: Channel):
         from .models import ProductChannelListing
 
-<<<<<<< HEAD
-        # @cf::ornament:CORE-2283
-        today = datetime.datetime.now()
-        if channel := (
-            Channel.objects.using(settings.DATABASE_CONNECTION_REPLICA_NAME)
-            .filter(slug=str(channel_slug), is_active=True)
-            .first()
-        ):
-            channel_listings = ProductChannelListing.objects.filter(
-=======
         if not channel.is_active:
             return self.none()
         today = datetime.datetime.now(pytz.UTC)
         channel_listings = (
             ProductChannelListing.objects.using(self.db)
             .filter(
->>>>>>> 268793c7
                 Q(published_at__lte=today) | Q(published_at__isnull=True),
                 channel_id=channel.id,
                 is_published=True,
@@ -64,27 +47,17 @@
         )
         return self.filter(Exists(channel_listings.filter(product_id=OuterRef("pk"))))
 
-<<<<<<< HEAD
-    def not_published(self, channel_slug: str):
-        # @cf::ornament:CORE-2283
-        today = datetime.datetime.now()
-        return self.annotate_publication_info(channel_slug).filter(
-=======
     def not_published(self, channel: Channel):
         today = datetime.datetime.now(pytz.UTC)
         return self.annotate_publication_info(channel).filter(
->>>>>>> 268793c7
             Q(published_at__gt=today) & Q(is_published=True)
             | Q(is_published=False)
             | Q(is_published__isnull=True)
         )
 
-<<<<<<< HEAD
-    # @cf::ornament.saleor.product
-    def published_with_variants(self, channel_slug: str, requestor):
-=======
-    def published_with_variants(self, channel: Channel):
->>>>>>> 268793c7
+    def published_with_variants(
+        self, channel: Channel, requestor: Union["User", "App", None]
+    ):
         from .models import ProductVariant, ProductVariantChannelListing
 
         if not channel.is_active:
@@ -94,24 +67,16 @@
             .filter(
                 channel_id=channel.id,
                 price_amount__isnull=False,
-<<<<<<< HEAD
-            ).values("id")
-            variants = ProductVariant.objects.filter(
-                Exists(variant_channel_listings.filter(variant_id=OuterRef("pk")))
-            )
-
-            # @cf::ornament.saleor.product
-            variants = variants.available_by_rules(requestor)
-            return self.published(channel_slug).filter(
-                Exists(variants.filter(product_id=OuterRef("pk")))
-=======
->>>>>>> 268793c7
             )
             .values("id")
         )
         variants = ProductVariant.objects.using(self.db).filter(
             Exists(variant_channel_listings.filter(variant_id=OuterRef("pk")))
         )
+
+        # @cf::ornament.saleor.product
+        variants = variants.available_by_rules(requestor)
+
         return self.published(channel).filter(
             Exists(variants.filter(product_id=OuterRef("pk")))
         )
@@ -154,12 +119,8 @@
             return self.all()
         if not channel:
             return self.none()
-<<<<<<< HEAD
         # @cf::ornament.saleor.product
-        return self.published_with_variants(channel_slug, requestor)
-=======
-        return self.published_with_variants(channel)
->>>>>>> 268793c7
+        return self.published_with_variants(channel_slug, channel, requestor)
 
     def annotate_publication_info(self, channel: Channel):
         return self.annotate_is_published(channel).annotate_published_at(channel)
@@ -364,42 +325,6 @@
             "variant_media__media",
         )
 
-<<<<<<< HEAD
-    # @cf::ornament.saleor.product
-    def available_by_rules(self, requestor):
-        user_vendors_rules = None
-        user_vendor = None
-
-        if (
-            requestor
-            and requestor.id
-            and hasattr(requestor, "vendor")
-            and hasattr(requestor, "rules")
-        ):
-            user_vendor = requestor.vendor
-
-            if user_vendor:
-                return self.filter(name=user_vendor.name)
-
-            user_vendors_rules = requestor.rules.all()
-
-        if not user_vendors_rules:
-            return self
-
-        filters = []
-        for rule in user_vendors_rules:
-            filters.append(
-                (Q(product__category=rule.category.id) & Q(name=rule.vendor.name))
-            )
-
-        filters.append(
-            ~Q(product__category__in=[r.category.id for r in user_vendors_rules])
-        )
-
-        filters = reduce(or_, filters, Q())
-
-        return self.filter(filters)
-=======
     def visible_to_user(
         self,
         requestor: Union["User", "App", None],
@@ -441,7 +366,41 @@
             product__channel_listings__visible_in_listings=True,
         )
         return variants
->>>>>>> 268793c7
+
+    # @cf::ornament.saleor.product
+    def available_by_rules(self, requestor):
+        user_vendors_rules = None
+        user_vendor = None
+
+        if (
+            requestor
+            and requestor.id
+            and hasattr(requestor, "vendor")
+            and hasattr(requestor, "rules")
+        ):
+            user_vendor = requestor.vendor
+
+            if user_vendor:
+                return self.filter(name=user_vendor.name)
+
+            user_vendors_rules = requestor.rules.all()
+
+        if not user_vendors_rules:
+            return self
+
+        filters = []
+        for rule in user_vendors_rules:
+            filters.append(
+                (Q(product__category=rule.category.id) & Q(name=rule.vendor.name))
+            )
+
+        filters.append(
+            ~Q(product__category__in=[r.category.id for r in user_vendors_rules])
+        )
+
+        filters = reduce(or_, filters, Q())
+
+        return self.filter(filters)
 
 
 ProductVariantManager = models.Manager.from_queryset(ProductVariantQueryset)
