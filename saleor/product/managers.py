import datetime
from typing import Optional, Union

# @cf::ornament.saleor.product
from functools import reduce
from operator import or_

from django.conf import settings
from django.contrib.postgres.aggregates import StringAgg
from django.db import models
from django.db.models import (
    BooleanField,
    Case,
    Count,
    DateTimeField,
    Exists,
    ExpressionWrapper,
    F,
    OuterRef,
    Q,
    Subquery,
    Sum,
    Value,
    When,
)
from django.db.models.functions import Coalesce

from ..account.models import User
from ..app.models import App
from ..channel.models import Channel
from ..permission.utils import has_one_of_permissions


class ProductsQueryset(models.QuerySet):
    def published(self, channel_slug: str):
        from .models import ProductChannelListing

        # @cf::ornament:CORE-2283
        today = datetime.datetime.now()
        if channel := (
            Channel.objects.using(settings.DATABASE_CONNECTION_REPLICA_NAME)
            .filter(slug=str(channel_slug), is_active=True)
            .first()
        ):
            channel_listings = ProductChannelListing.objects.filter(
                Q(published_at__lte=today) | Q(published_at__isnull=True),
                channel_id=channel.id,
                is_published=True,
            ).values("id")
            return self.filter(
                Exists(channel_listings.filter(product_id=OuterRef("pk")))
            )
        return self.none()

    def not_published(self, channel_slug: str):
        # @cf::ornament:CORE-2283
        today = datetime.datetime.now()
        return self.annotate_publication_info(channel_slug).filter(
            Q(published_at__gt=today) & Q(is_published=True)
            | Q(is_published=False)
            | Q(is_published__isnull=True)
        )

    # @cf::ornament.saleor.product
    def published_with_variants(self, channel_slug: str, requestor):
        from .models import ProductVariant, ProductVariantChannelListing

        if channel := (
            Channel.objects.filter(slug=str(channel_slug), is_active=True).first()
        ):
            variant_channel_listings = ProductVariantChannelListing.objects.filter(
                channel_id=channel.id,
                price_amount__isnull=False,
            ).values("id")
            variants = ProductVariant.objects.filter(
                Exists(variant_channel_listings.filter(variant_id=OuterRef("pk")))
            )

            # @cf::ornament.saleor.product
            variants = variants.available_by_rules(requestor)
            return self.published(channel_slug).filter(
                Exists(variants.filter(product_id=OuterRef("pk")))
            )
        return self.none()

    def visible_to_user(
        self, requestor: Union["User", "App", None], channel_slug: Optional[str]
    ):
        from .models import ALL_PRODUCTS_PERMISSIONS, ProductChannelListing

        if has_one_of_permissions(requestor, ALL_PRODUCTS_PERMISSIONS):
            if channel_slug:
                if channel := Channel.objects.filter(slug=str(channel_slug)).first():
                    channel_listings = ProductChannelListing.objects.filter(
                        channel_id=channel.id
                    ).values("id")
                    return self.filter(
                        Exists(channel_listings.filter(product_id=OuterRef("pk")))
                    )
                return self.none()
            return self.all()
        if not channel_slug:
            return self.none()
        # @cf::ornament.saleor.product
        return self.published_with_variants(channel_slug, requestor)

    def annotate_publication_info(self, channel_slug: str):
        return self.annotate_is_published(channel_slug).annotate_published_at(
            channel_slug
        )

    def annotate_is_published(self, channel_slug: str):
        from .models import ProductChannelListing

        query = Subquery(
            ProductChannelListing.objects.filter(
                product_id=OuterRef("pk"), channel__slug=str(channel_slug)
            ).values_list("is_published")[:1]
        )
        return self.annotate(
            is_published=ExpressionWrapper(query, output_field=BooleanField())
        )

    def annotate_published_at(self, channel_slug: str):
        from .models import ProductChannelListing

        query = Subquery(
            ProductChannelListing.objects.filter(
                product_id=OuterRef("pk"), channel__slug=str(channel_slug)
            ).values_list("published_at")[:1]
        )
        return self.annotate(
            published_at=ExpressionWrapper(query, output_field=DateTimeField())
        )

    def annotate_visible_in_listings(self, channel_slug):
        from .models import ProductChannelListing

        query = Subquery(
            ProductChannelListing.objects.filter(
                product_id=OuterRef("pk"), channel__slug=str(channel_slug)
            ).values_list("visible_in_listings")[:1]
        )
        return self.annotate(
            visible_in_listings=ExpressionWrapper(query, output_field=BooleanField())
        )

    def sort_by_attribute(
        self, attribute_pk: Union[int, str], descending: bool = False
    ):
        """Sort a query set by the values of the given product attribute.

        :param attribute_pk: The database ID (must be a numeric) of the attribute
                             to sort by.
        :param descending: The sorting direction.
        """
        from ..attribute.models import (
            AssignedProductAttributeValue,
            AttributeProduct,
            AttributeValue,
        )

        qs: models.QuerySet = self
        # If the passed attribute ID is valid, execute the sorting
        if not (isinstance(attribute_pk, int) or attribute_pk.isnumeric()):
            return qs.annotate(
                concatenated_values_order=Value(
                    None, output_field=models.IntegerField()
                ),
                concatenated_values=Value(None, output_field=models.CharField()),
            )

        qs = qs.annotate(
            # Implicit `GROUP BY` required for the `StringAgg` aggregation
            grouped_ids=Count("id"),
            # String aggregation of the attribute's values to efficiently sort them
            concatenated_values=Case(
                # If the product has no association data but has
                # the given attribute associated to its product type,
                # then consider the concatenated values as empty (non-null).
                When(
                    Exists(
                        AttributeProduct.objects.filter(
                            product_type_id=OuterRef("product_type_id"),
                            attribute_id=attribute_pk,
                        )
                    )
                    & ~Exists(
                        AssignedProductAttributeValue.objects.filter(
                            product_id=OuterRef("id"), value__attribute_id=attribute_pk
                        )
                    ),
                    then=Value(""),
                ),
                default=StringAgg(
                    F("attributevalues__value__name"),
                    filter=Q(attributevalues__value__attribute_id=attribute_pk),
                    delimiter=",",
                    ordering=(
                        [
                            f"attributevalues__value__{field_name}"
                            for field_name in AttributeValue._meta.ordering or []
                        ]
                    ),
                ),
                output_field=models.CharField(),
            ),
            concatenated_values_order=Case(
                # Make the products having no such attribute be last in the sorting
                When(concatenated_values=None, then=2),
                # Put the products having an empty attribute value at the bottom of
                # the other products.
                When(concatenated_values="", then=1),
                # Put the products having an attribute value to be always at the top
                default=0,
                output_field=models.IntegerField(),
            ),
        )

        # Sort by concatenated_values_order then
        # Sort each group of products (0, 1, 2, ...) per attribute values
        # Sort each group of products by name,
        # if they have the same values or not values
        ordering = "-" if descending else ""
        return qs.order_by(
            f"{ordering}concatenated_values_order",
            f"{ordering}concatenated_values",
            f"{ordering}name",
        )

    def prefetched_for_webhook(self, single_object=True):
        common_fields = (
            "media",
            "variants__attributes__values",
            "variants__attributes__assignment__attribute",
            "variants__variant_media__media",
            "variants__stocks__allocations",
            "variants__channel_listings__channel",
            "channel_listings__channel",
            "product_type__product_attributes__values",
            "product_type__attributeproduct",
        )
        if single_object:
            return self.prefetch_related(*common_fields)
        return self.prefetch_related("collections", "category", *common_fields)


ProductManager = models.Manager.from_queryset(ProductsQueryset)


class ProductVariantQueryset(models.QuerySet):
    def annotate_quantities(self):
        """Annotate the queryset with quantity-related fields.

        This method annotates the queryset with the following fields:
        - `quantity`: The total quantity in stock for each product variant.
        - `quantity_allocated`: The total quantity allocated from the stock
          for each product variant.
        - `available_quantity`: The available quantity for each product variant,
          which is calculated as `quantity - quantity_allocated`.
        """

        from saleor.warehouse.models import Allocation

        allocations_subquery = (
            Allocation.objects.filter(stock__product_variant=OuterRef("pk"))
            .values("stock__product_variant")
            .annotate(total_allocated=Coalesce(Sum("quantity_allocated"), 0))
            .values("total_allocated")
        )

        return self.annotate(
            quantity=Coalesce(Sum("stocks__quantity"), Value(0)),
            quantity_allocated=Coalesce(
                Subquery(allocations_subquery, output_field=models.IntegerField()),
                Value(0),
            ),
            available_quantity=Case(
                When(quantity_allocated=None, then=F("quantity")),
                default=F("quantity")
                - Coalesce(
                    Subquery(allocations_subquery, output_field=models.IntegerField()),
                    Value(0),
                ),
                output_field=models.IntegerField(),
            ),
        )

    def available_in_channel(self, channel_slug):
        return self.filter(
            channel_listings__price_amount__isnull=False,
            channel_listings__channel__slug=str(channel_slug),
        )

    def prefetched_for_webhook(self):
        return self.prefetch_related(
            "attributes__values",
            "attributes__assignment__attribute",
            "variant_media__media",
        )

    # @cf::ornament.saleor.product
    def available_by_rules(self, requestor):
        user_vendors_rules = None
        user_vendor = None

<<<<<<< HEAD
        if not isinstance(requestor, App) and (requestor and requestor.id):
=======
        if (
            requestor
            and requestor.id
            and hasattr(requestor, "vendor")
            and hasattr(requestor, "rules")
        ):
>>>>>>> 09e62afc
            user_vendor = requestor.vendor

            if user_vendor:
                return self.filter(name=user_vendor.name)

            user_vendors_rules = requestor.rules.all()

        if not user_vendors_rules:
            return self

        filters = []
        for rule in user_vendors_rules:
            filters.append(
                (Q(product__category=rule.category.id) & Q(name=rule.vendor.name))
            )

        filters.append(
            ~Q(product__category__in=[r.category.id for r in user_vendors_rules])
        )

        filters = reduce(or_, filters, Q())

        return self.filter(filters)


ProductVariantManager = models.Manager.from_queryset(ProductVariantQueryset)


class ProductVariantChannelListingQuerySet(models.QuerySet):
    def annotate_preorder_quantity_allocated(self):
        return self.annotate(
            preorder_quantity_allocated=Coalesce(
                Sum("preorder_allocations__quantity"), 0
            ),
        )


ProductVariantChannelListingManager = models.Manager.from_queryset(
    ProductVariantChannelListingQuerySet
)


class CollectionsQueryset(models.QuerySet):
    def published(self, channel_slug: str):
        # @cf::ornament:CORE-2283
        today = datetime.datetime.now()
        return self.filter(
            Q(channel_listings__published_at__lte=today)
            | Q(channel_listings__published_at__isnull=True),
            channel_listings__channel__slug=str(channel_slug),
            channel_listings__channel__is_active=True,
            channel_listings__is_published=True,
        )

    def visible_to_user(
        self, requestor: Union["User", "App", None], channel_slug: Optional[str]
    ):
        from .models import ALL_PRODUCTS_PERMISSIONS

        if has_one_of_permissions(requestor, ALL_PRODUCTS_PERMISSIONS):
            if channel_slug:
                return self.filter(channel_listings__channel__slug=str(channel_slug))
            return self.all()
        if not channel_slug:
            return self.none()
        return self.published(channel_slug)


CollectionManager = models.Manager.from_queryset(CollectionsQueryset)<|MERGE_RESOLUTION|>--- conflicted
+++ resolved
@@ -304,16 +304,12 @@
         user_vendors_rules = None
         user_vendor = None
 
-<<<<<<< HEAD
-        if not isinstance(requestor, App) and (requestor and requestor.id):
-=======
         if (
             requestor
             and requestor.id
             and hasattr(requestor, "vendor")
             and hasattr(requestor, "rules")
         ):
->>>>>>> 09e62afc
             user_vendor = requestor.vendor
 
             if user_vendor:
