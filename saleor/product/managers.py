--- conflicted
+++ resolved
@@ -1,13 +1,9 @@
 import datetime
-<<<<<<< HEAD
 from typing import Optional, Union
-=======
 
 # @cf::ornament.saleor.product
 from functools import reduce
 from operator import or_
-from typing import Union
->>>>>>> 2b6143b5
 
 import pytz
 from django.conf import settings
@@ -68,7 +64,6 @@
     def published_with_variants(self, channel_slug: str, requestor):
         from .models import ProductVariant, ProductVariantChannelListing
 
-<<<<<<< HEAD
         if channel := (
             Channel.objects.filter(slug=str(channel_slug), is_active=True).first()
         ):
@@ -79,26 +74,13 @@
             variants = ProductVariant.objects.filter(
                 Exists(variant_channel_listings.filter(variant_id=OuterRef("pk")))
             )
+
+            # @cf::ornament.saleor.product
+            variants = variants.available_by_rules(requestor)
             return self.published(channel_slug).filter(
                 Exists(variants.filter(product_id=OuterRef("pk")))
             )
         return self.none()
-=======
-        published = self.published(channel_slug)
-        channels = Channel.objects.filter(
-            slug=str(channel_slug), is_active=True
-        ).values("id")
-        variant_channel_listings = ProductVariantChannelListing.objects.filter(
-            Exists(channels.filter(pk=OuterRef("channel_id"))),
-            price_amount__isnull=False,
-        ).values("id")
-        variants = ProductVariant.objects.filter(
-            Exists(variant_channel_listings.filter(variant_id=OuterRef("pk")))
-        )
-        # @cf::ornament.saleor.product
-        variants = variants.available_by_rules(requestor)
-        return published.filter(Exists(variants.filter(product_id=OuterRef("pk"))))
->>>>>>> 2b6143b5
 
     def visible_to_user(
         self, requestor: Union["User", "App", None], channel_slug: Optional[str]
@@ -116,14 +98,10 @@
                     )
                 return self.none()
             return self.all()
-<<<<<<< HEAD
         if not channel_slug:
             return self.none()
-        return self.published_with_variants(channel_slug)
-=======
         # @cf::ornament.saleor.product
         return self.published_with_variants(channel_slug, requestor)
->>>>>>> 2b6143b5
 
     def annotate_publication_info(self, channel_slug: str):
         return self.annotate_is_published(channel_slug).annotate_published_at(
