from datetime import datetime
import logging
from collections import defaultdict
from collections.abc import Iterable
from typing import Optional
from uuid import UUID

from celery.utils.log import get_task_logger
from django.conf import settings
from django.core.exceptions import ObjectDoesNotExist
<<<<<<< HEAD
from django.db.models import Exists, OuterRef, Q
=======
from django.db import transaction
from django.db.models import Exists, OuterRef, Q, QuerySet
from django.utils import timezone
>>>>>>> 268793c7

from ..attribute.models import Attribute
from ..celeryconf import app
from ..core.db.connection import allow_writer
from ..core.exceptions import PreorderAllocationError
from ..discount import PromotionType
from ..discount.models import Promotion, PromotionRule
from ..plugins.manager import get_plugins_manager
from ..warehouse.management import deactivate_preorder_for_variant
from ..webhook.event_types import WebhookEventAsyncType
from ..webhook.utils import get_webhooks_for_event
from .models import Product, ProductChannelListing, ProductType, ProductVariant
from .search import update_products_search_vector
from .utils.product import mark_products_in_channels_as_dirty
from .utils.variant_prices import update_discounted_prices_for_promotion
from .utils.variants import (
    fetch_variants_for_promotion_rules,
    generate_and_set_variant_name,
)

logger = logging.getLogger(__name__)
task_logger = get_task_logger(f"{__name__}.celery")

PRODUCTS_BATCH_SIZE = 300

VARIANTS_UPDATE_BATCH = 500
# Results in update time ~0.2s
DISCOUNTED_PRODUCT_BATCH = 2000
# Results in update time ~2s when 600 channels exist
PROMOTION_RULE_BATCH_SIZE = 100


def _variants_in_batches(variants_qs):
    """Slice a variants queryset into batches."""
    start_pk = 0

    while True:
        variants = list(
            variants_qs.order_by("pk").filter(pk__gt=start_pk)[:VARIANTS_UPDATE_BATCH]
        )
        if not variants:
            break
        yield variants
        start_pk = variants[-1].pk


def _update_variants_names(instance: ProductType, saved_attributes: Iterable):
    """Product variant names are created from names of assigned attributes.

    After change in attribute value name, we update the names for all product variants
    that lack names and use these attributes.
    """
    initial_attributes = set(instance.variant_attributes.all())
    attributes_changed = initial_attributes.intersection(saved_attributes)
    if not attributes_changed:
        return

    variants = ProductVariant.objects.using(
        settings.DATABASE_CONNECTION_REPLICA_NAME
    ).filter(
        name="",
        product__in=instance.products.all(),
        product__product_type__variant_attributes__in=attributes_changed,
    )

    for variants_batch in _variants_in_batches(variants):
        variants_to_update = [
            generate_and_set_variant_name(variant, variant.sku, save=False)
            for variant in variants_batch
        ]
        ProductVariant.objects.bulk_update(variants_to_update, ["name", "updated_at"])


@app.task
def update_variants_names(product_type_pk: int, saved_attributes_ids: list[int]):
    try:
        instance = ProductType.objects.using(
            settings.DATABASE_CONNECTION_REPLICA_NAME
        ).get(pk=product_type_pk)
    except ObjectDoesNotExist:
        logging.warning(f"Cannot find product type with id: {product_type_pk}.")
        return
    saved_attributes = Attribute.objects.using(
        settings.DATABASE_CONNECTION_REPLICA_NAME
    ).filter(pk__in=saved_attributes_ids)
    with allow_writer():
        _update_variants_names(instance, saved_attributes)


@app.task
@allow_writer()
def update_products_discounted_prices_of_promotion_task(promotion_pk: UUID):
    # FIXME: Should be removed in Saleor 3.21

    # In case of triggering this task by old server worker, mark promotion
    # as dirty. The reclacultion will happen in the background
    PromotionRule.objects.filter(promotion_id=promotion_pk).update(variants_dirty=True)


def _get_channel_to_products_map(rule_to_variant_list):
    variant_ids = set(
        [rule_to_variant.productvariant_id for rule_to_variant in rule_to_variant_list]
    )
    variant_id_with_product_id_qs = (
        ProductVariant.objects.using(settings.DATABASE_CONNECTION_REPLICA_NAME)
        .filter(id__in=variant_ids)
        .values_list("id", "product_id")
    )
    variant_id_to_product_id_map = {}
    for variant_id, product_id in variant_id_with_product_id_qs:
        variant_id_to_product_id_map[variant_id] = product_id

    rule_ids = set(
        [rule_to_variant.promotionrule_id for rule_to_variant in rule_to_variant_list]
    )
    PromotionChannel = PromotionRule.channels.through
    promotion_channel_qs = (
        PromotionChannel.objects.using(settings.DATABASE_CONNECTION_REPLICA_NAME)
        .filter(promotionrule_id__in=rule_ids)
        .values_list("promotionrule_id", "channel_id")
    )

    rule_to_channels_map = defaultdict(set)
    for promotionrule_id, channel_id in promotion_channel_qs.iterator():
        rule_to_channels_map[promotionrule_id].add(channel_id)
    channel_to_products_map = defaultdict(set)
    for rule_to_variant in rule_to_variant_list:
        channel_ids = rule_to_channels_map[rule_to_variant.promotionrule_id]
        for channel_id in channel_ids:
            product_id = variant_id_to_product_id_map[rule_to_variant.productvariant_id]
            channel_to_products_map[channel_id].add(product_id)

    return channel_to_products_map


def _get_existing_rule_variant_list(rules: QuerySet[PromotionRule]):
    PromotionRuleVariant = PromotionRule.variants.through
    existing_rules_variants = (
        PromotionRuleVariant.objects.using(settings.DATABASE_CONNECTION_REPLICA_NAME)
        .filter(Exists(rules.filter(pk=OuterRef("promotionrule_id"))))
        .all()
        .values_list(
            "promotionrule_id",
            "productvariant_id",
        )
    )
    return [
        PromotionRuleVariant(promotionrule_id=rule_id, productvariant_id=variant_id)
        for rule_id, variant_id in existing_rules_variants
    ]


@app.task
@allow_writer()
def update_variant_relations_for_active_promotion_rules_task():
    promotions = (
        Promotion.objects.using(settings.DATABASE_CONNECTION_REPLICA_NAME)
        .active()
        .filter(type=PromotionType.CATALOGUE)
    )

    rules = (
        PromotionRule.objects.order_by("id")
        .using(settings.DATABASE_CONNECTION_REPLICA_NAME)
        .filter(
            Exists(promotions.filter(id=OuterRef("promotion_id"))), variants_dirty=True
        )
        .exclude(
            Q(reward_value__isnull=True) | Q(reward_value=0) | Q(catalogue_predicate={})
        )[:PROMOTION_RULE_BATCH_SIZE]
    )
    if ids := list(rules.values_list("pk", flat=True)):
        # fetch rules to get a qs without slicing
        rules = PromotionRule.objects.using(
            settings.DATABASE_CONNECTION_REPLICA_NAME
        ).filter(pk__in=ids)

        # Fetch existing variant relations to also mark products which are no longer
        # in the promotion as dirty
        existing_variant_relation = _get_existing_rule_variant_list(rules)

        new_rule_to_variant_list = fetch_variants_for_promotion_rules(
            rules=rules,
            database_connection_name=settings.DATABASE_CONNECTION_REPLICA_NAME,
        )
        channel_to_product_map = _get_channel_to_products_map(
            existing_variant_relation + new_rule_to_variant_list
        )
        with transaction.atomic():
            promotion_rule_ids = list(
                PromotionRule.objects.select_for_update(of=("self",))
                .filter(pk__in=ids, variants_dirty=True)
                .order_by("pk")
                .values_list("id", flat=True)
            )
            PromotionRule.objects.filter(pk__in=promotion_rule_ids).update(
                variants_dirty=False
            )

        mark_products_in_channels_as_dirty(channel_to_product_map, allow_replica=True)
        update_variant_relations_for_active_promotion_rules_task.delay()


@app.task
@allow_writer()
def update_products_discounted_prices_for_promotion_task(
    product_ids: Iterable[int],
    start_id: Optional[UUID] = None,
    *,
    rule_ids: Optional[list[UUID]] = None,
):
    # FIXME: Should be removed in Saleor 3.21

    # In case of triggered the task by old server worker, mark all active promotions as
    # dirty. This will make the same re-calculation as the old task.
    PromotionRule.objects.filter(variants_dirty=False).update(variants_dirty=True)


@app.task
@allow_writer()
def recalculate_discounted_price_for_products_task():
    """Recalculate discounted price for products."""
    listings = (
        ProductChannelListing.objects.using(settings.DATABASE_CONNECTION_REPLICA_NAME)
        .filter(discounted_price_dirty=True)
        .order_by("id")[:DISCOUNTED_PRODUCT_BATCH]
    )
    listing_details = listings.values_list(
        "id",
        "product_id",
    )
    products_ids = set([product_id for _, product_id in listing_details])
    listing_ids = set([listing_id for listing_id, _ in listing_details])
    if products_ids:
        products = Product.objects.using(
            settings.DATABASE_CONNECTION_REPLICA_NAME
        ).filter(id__in=products_ids)
        update_discounted_prices_for_promotion(products, only_dirty_products=True)
        with transaction.atomic():
            channel_listings_ids = list(
                ProductChannelListing.objects.select_for_update(of=("self",))
                .filter(id__in=listing_ids, discounted_price_dirty=True)
                .order_by("pk")
                .values_list("id", flat=True)
            )
            ProductChannelListing.objects.filter(id__in=channel_listings_ids).update(
                discounted_price_dirty=False
            )
        recalculate_discounted_price_for_products_task.delay()


@app.task
@allow_writer()
def update_discounted_prices_task(product_ids: Iterable[int]):
    # FIXME: Should be removed in Saleor 3.21

    # in case triggering the task by old server worker, we will just mark the products
    # as dirty. The recalculation will happen in the background.
    ProductChannelListing.objects.filter(product_id__in=product_ids).update(
        discounted_price_dirty=True
    )


@app.task
@allow_writer()
def deactivate_preorder_for_variants_task():
    variants_to_clean = _get_preorder_variants_to_clean()

    for variant in variants_to_clean:
        try:
            deactivate_preorder_for_variant(variant)
        except PreorderAllocationError as e:
            task_logger.warning(str(e))


def _get_preorder_variants_to_clean():
    return ProductVariant.objects.filter(
        # @cf::ornament:CORE-2283
        is_preorder=True,
        preorder_end_date__lt=datetime.now(),
    )


@app.task(
    queue=settings.UPDATE_SEARCH_VECTOR_INDEX_QUEUE_NAME,
    expires=settings.BEAT_UPDATE_SEARCH_EXPIRE_AFTER_SEC,
)
def update_products_search_vector_task():
    products = (
        Product.objects.using(settings.DATABASE_CONNECTION_REPLICA_NAME)
        .filter(search_index_dirty=True)
        .order_by("updated_at")[:PRODUCTS_BATCH_SIZE]
        .values_list("id", flat=True)
    )
    with allow_writer():
        update_products_search_vector(products)


@app.task(queue=settings.COLLECTION_PRODUCT_UPDATED_QUEUE_NAME)
@allow_writer()
def collection_product_updated_task(product_ids):
    manager = get_plugins_manager(allow_replica=True)
    products = list(
        Product.objects.using(settings.DATABASE_CONNECTION_REPLICA_NAME)
        .filter(id__in=product_ids)
        .prefetched_for_webhook(single_object=False)
    )
    replica_products_count = len(products)
    if replica_products_count != len(product_ids):
        products = list(
            Product.objects.filter(id__in=product_ids).prefetched_for_webhook(
                single_object=False
            )
        )
        if len(products) != replica_products_count:
            logger.warning(
                "collection_product_updated_task fetched %s products from replica, "
                "but %s from writer.",
                replica_products_count,
                len(products),
            )
    webhooks = get_webhooks_for_event(WebhookEventAsyncType.PRODUCT_UPDATED)
    for product in products:
        manager.product_updated(product, webhooks=webhooks)<|MERGE_RESOLUTION|>--- conflicted
+++ resolved
@@ -8,13 +8,8 @@
 from celery.utils.log import get_task_logger
 from django.conf import settings
 from django.core.exceptions import ObjectDoesNotExist
-<<<<<<< HEAD
-from django.db.models import Exists, OuterRef, Q
-=======
 from django.db import transaction
 from django.db.models import Exists, OuterRef, Q, QuerySet
-from django.utils import timezone
->>>>>>> 268793c7
 
 from ..attribute.models import Attribute
 from ..celeryconf import app
