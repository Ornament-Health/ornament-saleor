"""Checkout-related utility functions."""

from collections.abc import Iterable
from datetime import datetime
from decimal import Decimal
from typing import TYPE_CHECKING, Optional, Union, cast

import graphene
from django.conf import settings
from django.core.exceptions import ValidationError
from django.db import transaction
from django.db.models import prefetch_related_objects
from prices import Money

from ..account.models import User
from ..checkout.fetch import update_delivery_method_lists_for_checkout_info
from ..core.db.connection import allow_writer
from ..core.exceptions import ProductNotPublished
from ..core.taxes import zero_taxed_money
from ..core.utils.promo_code import (
    InvalidPromoCode,
    promo_code_is_gift_card,
    promo_code_is_voucher,
)
from ..core.utils.translations import get_translation
from ..core.weight import zero_weight
from ..discount import DiscountType, VoucherType
from ..discount.interface import fetch_voucher_info
from ..discount.models import (
    CheckoutDiscount,
    NotApplicable,
    Voucher,
    VoucherCode,
)
from ..discount.utils.checkout import (
    create_checkout_discount_objects_for_order_promotions,
    create_checkout_line_discount_objects_for_catalogue_promotions,
)
from ..discount.utils.promotion import (
    delete_gift_line,
)
from ..discount.utils.voucher import (
    get_discounted_lines,
    get_products_voucher_discount,
    get_voucher_code_instance,
    validate_voucher_for_checkout,
)
from ..giftcard.utils import (
    add_gift_card_code_to_checkout,
    remove_gift_card_code_from_checkout_or_error,
)
from ..payment.models import Payment
from ..plugins.manager import PluginsManager
from ..product import models as product_models
from ..shipping.interface import ShippingMethodData
from ..shipping.models import ShippingMethod, ShippingMethodChannelListing
from ..shipping.utils import convert_to_shipping_method_data
from ..warehouse.availability import check_stock_and_preorder_quantity
from ..warehouse.models import Warehouse
from ..warehouse.reservations import reserve_stocks_and_preorders
from . import AddressType, base_calculations, calculations
from .error_codes import CheckoutErrorCode
from .models import Checkout, CheckoutLine, CheckoutMetadata

if TYPE_CHECKING:
    from measurement.measures import Weight

    from ..account.models import Address
    from ..core.pricing.interface import LineInfo
    from ..order.models import Order
    from .fetch import CheckoutInfo, CheckoutLineInfo


PRIVATE_META_APP_SHIPPING_ID = "external_app_shipping_id"


def invalidate_checkout(
    checkout_info: "CheckoutInfo",
    lines: Iterable["CheckoutLineInfo"],
    manager: "PluginsManager",
    *,
    recalculate_discount: bool = True,
    save: bool,
) -> list[str]:
    """Mark checkout as ready for prices recalculation."""
    if recalculate_discount:
        recalculate_checkout_discounts(checkout_info, lines, manager)

    updated_fields = invalidate_checkout_prices(checkout_info, save=save)
    return updated_fields


def recalculate_checkout_discounts(
    checkout_info: "CheckoutInfo",
    lines: Iterable["CheckoutLineInfo"],
    manager: "PluginsManager",
):
    """Recalculate checkout discounts.

    Update line and checkout discounts from vouchers and promotions.
    Create or remove gift line if needed.
    """
    create_checkout_line_discount_objects_for_catalogue_promotions(lines)
    recalculate_checkout_discount(manager, checkout_info, lines)


def invalidate_checkout_prices(
    checkout_info: "CheckoutInfo",
    *,
    save: bool,
) -> list[str]:
    """Mark checkout as ready for prices recalculation."""
    checkout = checkout_info.checkout

    # @cf::ornament:CORE-2283
    checkout.price_expiration = datetime.now()
    updated_fields = ["price_expiration", "last_change"]

    if save:
        checkout.save(update_fields=updated_fields)

    return updated_fields


def get_user_checkout(
    user: User,
    checkout_queryset=None,
    database_connection_name: str = settings.DATABASE_CONNECTION_DEFAULT_NAME,
) -> Optional[Checkout]:
    if not checkout_queryset:
        checkout_queryset = Checkout.objects.using(database_connection_name).all()
    return checkout_queryset.filter(user=user, channel__is_active=True).first()


def check_variant_in_stock(
    checkout: Checkout,
    variant: product_models.ProductVariant,
    channel_slug: str,
    quantity: int = 1,
    replace: bool = False,
    check_quantity: bool = True,
    checkout_lines: Optional[list["CheckoutLine"]] = None,
    check_reservations: bool = False,
) -> tuple[int, Optional[CheckoutLine]]:
    """Check if a given variant is in stock and return the new quantity + line."""
    line = checkout.lines.filter(variant=variant).first()
    line_quantity = 0 if line is None else line.quantity

    new_quantity = quantity if replace else (quantity + line_quantity)

    if new_quantity < 0:
        raise ValueError(
            f"{quantity!r} is not a valid quantity (results in {new_quantity!r})"
        )

    if new_quantity > 0 and check_quantity:
        check_stock_and_preorder_quantity(
            variant,
            checkout.get_country(),
            channel_slug,
            new_quantity,
            checkout_lines,
            check_reservations,
        )

    return new_quantity, line


def add_variant_to_checkout(
    checkout_info: "CheckoutInfo",
    variant: product_models.ProductVariant,
    quantity: int = 1,
    price_override: Optional["Decimal"] = None,
    replace: bool = False,
    check_quantity: bool = True,
    force_new_line: bool = False,
):
    """Add a product variant to checkout.

    If `replace` is truthy then any previous quantity is discarded instead
    of added to.

    This function is not used outside of test suite.
    """
    checkout = checkout_info.checkout
    channel_slug = checkout_info.channel.slug

    product_channel_listing = product_models.ProductChannelListing.objects.filter(
        channel_id=checkout.channel_id, product_id=variant.product_id
    ).first()
    if not product_channel_listing or not product_channel_listing.is_published:
        raise ProductNotPublished()

    new_quantity, line = check_variant_in_stock(
        checkout,
        variant,
        channel_slug,
        quantity=quantity,
        replace=replace,
        check_quantity=check_quantity,
    )

    if force_new_line:
        checkout.lines.create(
            variant=variant,
            quantity=quantity,
            price_override=price_override,
        )
        return checkout

    if line is None:
        line = checkout.lines.filter(variant=variant).first()

    if new_quantity == 0:
        if line is not None:
            line.delete()
    elif line is None:
        checkout.lines.create(
            variant=variant,
            quantity=new_quantity,
            currency=checkout.currency,
            price_override=price_override,
        )
    elif new_quantity > 0:
        line.quantity = new_quantity
        line.save(update_fields=["quantity"])

    # invalidate calculated prices
    # @cf::ornament:CORE-2283
    checkout.price_expiration = datetime.now()
    return checkout


def calculate_checkout_quantity(lines: Iterable["CheckoutLineInfo"]):
    return sum([line_info.line.quantity for line_info in lines])


def add_variants_to_checkout(
    checkout,
    variants,
    checkout_lines_data,
    channel,
    replace=False,
    replace_reservations=False,
    reservation_length: Optional[int] = None,
):
    """Add variants to checkout.

    If a variant is not placed in checkout, a new checkout line will be created.
    If quantity is set to 0, checkout line will be deleted.
    Otherwise, quantity will be added or replaced (if replace argument is True).
    """
    country_code = checkout.get_country()

    checkout_lines = checkout.lines.select_related("variant")

    lines_by_id = {str(line.pk): line for line in checkout_lines}
    variants_map = {str(variant.pk): variant for variant in variants}

    to_create: list[CheckoutLine] = []
    to_update: list[CheckoutLine] = []
    to_delete: list[CheckoutLine] = []

    for line_data in checkout_lines_data:
        line = lines_by_id.get(line_data.line_id) if line_data.line_id else None
        if line:
            _append_line_to_update(to_update, to_delete, line_data, replace, line)
            _append_line_to_delete(to_delete, line_data, line)
        else:
            variant = variants_map[line_data.variant_id]
            _append_line_to_create(to_create, checkout, variant, line_data, line)

    if to_delete:
        CheckoutLine.objects.filter(pk__in=[line.pk for line in to_delete]).delete()
    if to_update:
        CheckoutLine.objects.bulk_update(
            to_update, ["quantity", "price_override", "metadata"]
        )
    if to_create:
        CheckoutLine.objects.bulk_create(to_create)

    to_reserve = to_create + to_update

    if reservation_length and to_reserve:
        updated_lines_ids = [line.pk for line in to_reserve + to_delete]

        # Validation for stock reservation should be performed on new and updated lines.
        # For already existing lines only reserved_until should be updated.
        lines_to_update_reservation_time = []
        for line in checkout_lines:
            if line.pk not in updated_lines_ids:
                lines_to_update_reservation_time.append(line)

        reserve_stocks_and_preorders(
            to_reserve,
            lines_to_update_reservation_time,
            variants,
            country_code,
            channel,
            reservation_length,
            replace=replace_reservations,
        )

    return checkout


def _get_line_if_exist(line_data, lines_by_ids):
    if line_data.line_id and line_data.line_id in lines_by_ids:
        return lines_by_ids[line_data.line_id]


def _append_line_to_update(to_update, to_delete, line_data, replace, line):
    if line_data.metadata_list:
        line.store_value_in_metadata(
            {data.key: data.value for data in line_data.metadata_list}
        )
    if line_data.quantity_to_update:
        quantity = line_data.quantity
        if quantity > 0:
            if replace:
                line.quantity = quantity
            else:
                line.quantity += quantity
            to_update.append(line)
    if line_data.custom_price_to_update:
        if line not in to_delete:
            line.price_override = line_data.custom_price
            to_update.append(line)


def _append_line_to_delete(to_delete, line_data, line):
    quantity = line_data.quantity
    if line_data.quantity_to_update:
        if quantity <= 0:
            to_delete.append(line)


def _append_line_to_create(to_create, checkout, variant, line_data, line):
    if line is None:
        if line_data.quantity > 0:
            checkout_line = CheckoutLine(
                checkout=checkout,
                variant=variant,
                quantity=line_data.quantity,
                currency=checkout.currency,
                price_override=line_data.custom_price,
            )
            if line_data.metadata_list:
                checkout_line.store_value_in_metadata(
                    {data.key: data.value for data in line_data.metadata_list}
                )
            to_create.append(checkout_line)


def _check_new_checkout_address(checkout, address, address_type):
    """Check if and address in checkout has changed and if to remove old one."""
    if address_type == AddressType.BILLING:
        old_address = checkout.billing_address
    else:
        old_address = checkout.shipping_address

    has_address_changed = any(
        [
            not address and old_address,
            address and not old_address,
            address and old_address and address != old_address,
        ]
    )

    remove_old_address = (
        has_address_changed
        and old_address is not None
        and (not checkout.user or old_address not in checkout.user.addresses.all())
    )

    return has_address_changed, remove_old_address


def change_billing_address_in_checkout(checkout, address) -> list[str]:
    """Save billing address in checkout if changed.

    Remove previously saved address if not connected to any user.
    This function does not save anything to database and
    instead returns updated fields.
    """
    changed, remove = _check_new_checkout_address(
        checkout, address, AddressType.BILLING
    )
    updated_fields = []
    if changed:
        if remove:
            checkout.billing_address.delete()
        checkout.billing_address = address
        updated_fields = ["billing_address", "last_change"]
    return updated_fields


def change_shipping_address_in_checkout(
    checkout_info: "CheckoutInfo",
    address: "Address",
    lines: Iterable["CheckoutLineInfo"],
    manager: "PluginsManager",
    shipping_channel_listings: Iterable["ShippingMethodChannelListing"],
):
    """Save shipping address in checkout if changed.

    Remove previously saved address if not connected to any user.
    This function does not save anything to database and
    instead returns updated fields.
    """
    checkout = checkout_info.checkout
    changed, remove = _check_new_checkout_address(
        checkout, address, AddressType.SHIPPING
    )
    updated_fields = []
    if changed:
        if remove and checkout.shipping_address:
            checkout.shipping_address.delete()
        checkout.shipping_address = address
        update_delivery_method_lists_for_checkout_info(
            checkout_info=checkout_info,
            shipping_method=checkout_info.checkout.shipping_method,
            collection_point=checkout_info.checkout.collection_point,
            shipping_address=address,
            lines=lines,
            shipping_channel_listings=shipping_channel_listings,
        )
        updated_fields = ["shipping_address", "last_change"]
    return updated_fields


def _get_shipping_voucher_discount_for_checkout(
    voucher: Voucher,
    checkout_info: "CheckoutInfo",
    lines: Iterable["CheckoutLineInfo"],
    address: Optional["Address"],
):
    """Calculate discount value for a voucher of shipping type."""
    if not is_shipping_required(lines):
        msg = "Your order does not require shipping."
        raise NotApplicable(msg)
    shipping_method = checkout_info.delivery_method_info.delivery_method
    if not shipping_method:
        msg = "Please select a delivery method first."
        raise NotApplicable(msg)

    # check if voucher is limited to specified countries
    if address:
        if voucher.countries and address.country.code not in voucher.countries:
            msg = "This offer is not valid in your country."
            raise NotApplicable(msg)

    shipping_price = base_calculations.base_checkout_undiscounted_delivery_price(
        checkout_info=checkout_info, lines=lines
    )
    return voucher.get_discount_amount_for(shipping_price, checkout_info.channel)


def get_prices_of_discounted_specific_product(
    lines: Iterable["LineInfo"],
    voucher: Voucher,
) -> list[Money]:
    """Get prices of variants belonging to the discounted specific products.

    Specific products are products, collections and categories.
    Product must be assigned directly to the discounted category, assigning
    product to child category won't work.
    """
    voucher_info = fetch_voucher_info(voucher)
    discounted_lines: Iterable[LineInfo] = get_discounted_lines(lines, voucher_info)
    line_prices = get_base_lines_prices(discounted_lines)

    return line_prices


def get_base_lines_prices(
    lines: Iterable["LineInfo"],
):
    """Get base total price of checkout lines without voucher discount applied."""
    return [
        line_info.channel_listing.discounted_price
        for line_info in lines
        for i in range(line_info.line.quantity)
    ]


def get_voucher_discount_for_checkout(
    manager: PluginsManager,
    voucher: Voucher,
    checkout_info: "CheckoutInfo",
    lines: Iterable["CheckoutLineInfo"],
    address: Optional["Address"],
) -> Money:
    """Calculate discount value depending on voucher and discount types.

    Raise NotApplicable if voucher of given type cannot be applied.
    """
    validate_voucher_for_checkout(manager, voucher, checkout_info, lines)
    if voucher.type == VoucherType.ENTIRE_ORDER:
        if voucher.apply_once_per_order:
            prices = get_base_lines_prices(lines)
            return voucher.get_discount_amount_for(min(prices), checkout_info.channel)
        subtotal = base_calculations.base_checkout_subtotal(
            lines,
            checkout_info.channel,
            checkout_info.checkout.currency,
        )
        return voucher.get_discount_amount_for(subtotal, checkout_info.channel)
    if voucher.type == VoucherType.SHIPPING:
        return _get_shipping_voucher_discount_for_checkout(
            voucher,
            checkout_info,
            lines,
            address,
        )
    if voucher.type == VoucherType.SPECIFIC_PRODUCT:
        return _get_products_voucher_discount(checkout_info, lines, voucher)
    raise NotImplementedError("Unknown discount type")


def _get_products_voucher_discount(
    checkout_info: "CheckoutInfo",
    lines: Iterable["CheckoutLineInfo"],
    voucher,
):
    """Calculate products discount value for a voucher, depending on its type."""
    prices = None
    if voucher.type == VoucherType.SPECIFIC_PRODUCT:
        prices = get_prices_of_discounted_specific_product(lines, voucher)
    if not prices:
        msg = "This offer is only valid for selected items."
        raise NotApplicable(msg)
    return get_products_voucher_discount(voucher, prices, checkout_info.channel)


def get_voucher_for_checkout(
    checkout: "Checkout",
    channel_slug: str,
    with_lock: bool = False,
    with_prefetch: bool = False,
    database_connection_name: str = settings.DATABASE_CONNECTION_DEFAULT_NAME,
) -> tuple[Optional[Voucher], Optional[VoucherCode]]:
    """Return voucher assigned to checkout."""
    if checkout.voucher_code is not None:
        try:
            code = VoucherCode.objects.using(database_connection_name).get(
                code=checkout.voucher_code, is_active=True
            )
        except VoucherCode.DoesNotExist:
            return None, None

<<<<<<< HEAD
        voucher = (
            Voucher.objects.active_in_channel(
                # @cf::ornament:CORE-2283
                date=datetime.now(),
                channel_slug=channel_slug,
=======
        # The voucher validation should be performed only when the voucher
        # usage for this checkout hasn't been increased.
        if checkout.is_voucher_usage_increased:
            voucher = (
                Voucher.objects.using(database_connection_name)
                .filter(id=code.voucher_id)
                .first()
            )
        else:
            voucher = (
                Voucher.objects.using(database_connection_name)
                .active_in_channel(date=timezone.now(), channel_slug=channel_slug)
                .filter(id=code.voucher_id)
                .first()
>>>>>>> 268793c7
            )

        if not voucher:
            return None, None

        if with_prefetch:
            prefetch_related_objects(
                [voucher],
                "products",
                "collections",
                "categories",
                "variants",
                "channel_listings",
            )

        if voucher.usage_limit is not None and with_lock:
            code = (
                VoucherCode.objects.using(database_connection_name)
                .select_for_update()
                .get(code=checkout.voucher_code)
            )

        return voucher, code
    return None, None


def get_voucher_for_checkout_info(
    checkout_info: "CheckoutInfo", with_lock: bool = False, with_prefetch: bool = False
) -> tuple[Optional[Voucher], Optional[VoucherCode]]:
    """Return voucher with voucher code saved in checkout if active or None."""
    checkout = checkout_info.checkout
    return get_voucher_for_checkout(
        checkout,
        channel_slug=checkout_info.channel.slug,
        with_lock=with_lock,
        with_prefetch=with_prefetch,
    )


def check_voucher_for_checkout(
    voucher: Voucher,
    manager: PluginsManager,
    checkout_info: "CheckoutInfo",
    lines: Iterable["CheckoutLineInfo"],
):
    checkout = checkout_info.checkout
    address = checkout_info.shipping_address or checkout_info.billing_address
    try:
        discount = get_voucher_discount_for_checkout(
            manager,
            voucher,
            checkout_info,
            lines,
            address,
        )
        return discount
    except NotApplicable:
        remove_voucher_from_checkout(checkout)
        checkout_info.voucher = None
        return None


def recalculate_checkout_discount(
    manager: PluginsManager,
    checkout_info: "CheckoutInfo",
    lines: Iterable["CheckoutLineInfo"],
):
    """Recalculate `checkout.discount` based on the voucher.

    Will clear both voucher and discount if the discount is no longer
    applicable.
    """
    checkout = checkout_info.checkout
    if voucher := checkout_info.voucher:
        discount = check_voucher_for_checkout(
            voucher,
            manager,
            checkout_info,
            lines,
        )
        if discount:
            subtotal = base_calculations.base_checkout_subtotal(
                lines,
                checkout_info.channel,
                checkout_info.checkout.currency,
            )
            checkout.discount = (
                min(discount, subtotal)
                if voucher.type != VoucherType.SHIPPING
                else discount
            )
            checkout.discount_name = voucher.name

            language_code = checkout.language_code
            translated_discount_name = get_translation(voucher, language_code).name
            checkout.translated_discount_name = (
                translated_discount_name
                if translated_discount_name != voucher.name
                else ""
            )

            checkout.save(
                update_fields=[
                    "translated_discount_name",
                    "discount_amount",
                    "discount_name",
                    "currency",
                    "last_change",
                ]
            )
    else:
        remove_voucher_from_checkout(checkout)

    create_checkout_discount_objects_for_order_promotions(
        checkout_info, lines, save=True
    )


def add_promo_code_to_checkout(
    manager: PluginsManager,
    checkout_info: "CheckoutInfo",
    lines: Iterable["CheckoutLineInfo"],
    promo_code: str,
):
    """Add gift card or voucher data to checkout.

    Raise InvalidPromoCode if promo code does not match to any voucher or gift card.
    """
    if promo_code_is_voucher(promo_code):
        add_voucher_code_to_checkout(
            manager,
            checkout_info,
            lines,
            promo_code,
        )
    elif promo_code_is_gift_card(promo_code):
        user_email = cast(str, checkout_info.get_customer_email())
        add_gift_card_code_to_checkout(
            checkout_info.checkout,
            user_email,
            promo_code,
            checkout_info.channel.currency_code,
        )
    else:
        raise InvalidPromoCode()


def add_voucher_code_to_checkout(
    manager: PluginsManager,
    checkout_info: "CheckoutInfo",
    lines: Iterable["CheckoutLineInfo"],
    voucher_code: str,
):
    """Add voucher data to checkout by code.

    Raise InvalidPromoCode() if voucher of given type cannot be applied.
    """
    code_instance = get_voucher_code_instance(voucher_code, checkout_info.channel.slug)
    try:
        add_voucher_to_checkout(
            manager, checkout_info, lines, code_instance.voucher, code_instance
        )
    except NotApplicable:
        raise ValidationError(
            {
                "promo_code": ValidationError(
                    "Voucher is not applicable to this checkout.",
                    code=CheckoutErrorCode.VOUCHER_NOT_APPLICABLE.value,
                )
            }
        )


def add_voucher_to_checkout(
    manager: PluginsManager,
    checkout_info: "CheckoutInfo",
    lines: Iterable["CheckoutLineInfo"],
    voucher: Voucher,
    voucher_code: VoucherCode,
):
    """Add voucher data to checkout.

    Raise NotApplicable if voucher of given type cannot be applied.
    """
    checkout = checkout_info.checkout
    address = checkout_info.shipping_address or checkout_info.billing_address
    discount = get_voucher_discount_for_checkout(
        manager,
        voucher,
        checkout_info,
        lines,
        address,
    )
    checkout.voucher_code = voucher_code.code
    checkout.discount_name = voucher.name

    language_code = checkout.language_code
    translated_discount_name = get_translation(voucher, language_code).name
    checkout.translated_discount_name = (
        translated_discount_name if translated_discount_name != voucher.name else ""
    )

    checkout.discount = discount
    checkout_info.voucher = voucher
    checkout_info.voucher_code = voucher_code

    # delete discounts from order promotions as cannot be mixed with vouchers
    with transaction.atomic():
        checkout.save(
            update_fields=[
                "voucher_code",
                "discount_name",
                "translated_discount_name",
                "discount_amount",
                "last_change",
            ]
        )
        CheckoutDiscount.objects.filter(
            checkout=checkout_info.checkout,
            type=DiscountType.ORDER_PROMOTION,
        ).delete()
        # delete gift line if exists
        delete_gift_line(checkout_info.checkout, lines)


def remove_promo_code_from_checkout_or_error(
    checkout_info: "CheckoutInfo", promo_code: str
) -> None:
    """Remove gift card or voucher data from checkout or raise an error."""

    if promo_code_is_voucher(promo_code):
        remove_voucher_code_from_checkout_or_error(checkout_info, promo_code)
    elif promo_code_is_gift_card(promo_code):
        remove_gift_card_code_from_checkout_or_error(checkout_info.checkout, promo_code)
    else:
        raise ValidationError(
            "Promo code does not exists.",
            code=CheckoutErrorCode.NOT_FOUND.value,
        )


def remove_voucher_code_from_checkout_or_error(
    checkout_info: "CheckoutInfo", voucher_code: str
) -> None:
    """Remove voucher data from checkout by code or raise an error."""

    if checkout_info.voucher and voucher_code in checkout_info.voucher.promo_codes:
        remove_voucher_from_checkout(checkout_info.checkout)
        checkout_info.voucher = None
    else:
        raise ValidationError(
            "Cannot remove a voucher not attached to this checkout.",
            code=CheckoutErrorCode.INVALID.value,
        )


def remove_voucher_from_checkout(checkout: Checkout):
    """Remove voucher data from checkout."""
    checkout.voucher_code = None
    checkout.discount_name = None
    checkout.translated_discount_name = None
    checkout.discount_amount = Decimal("0")
    checkout.save(
        update_fields=[
            "voucher_code",
            "discount_name",
            "translated_discount_name",
            "discount_amount",
            "currency",
            "last_change",
        ]
    )


def get_valid_internal_shipping_methods_for_checkout(
    checkout_info: "CheckoutInfo",
    lines: Iterable["CheckoutLineInfo"],
    subtotal: "Money",
    shipping_channel_listings: Iterable["ShippingMethodChannelListing"],
    country_code: Optional[str] = None,
    database_connection_name: str = settings.DATABASE_CONNECTION_DEFAULT_NAME,
) -> list[ShippingMethodData]:
    if not is_shipping_required(lines):
        return []
    if not checkout_info.shipping_address:
        return []

    shipping_methods = ShippingMethod.objects.using(
        database_connection_name
    ).applicable_shipping_methods_for_instance(
        checkout_info.checkout,
        channel_id=checkout_info.checkout.channel_id,
        price=subtotal,
        shipping_address=checkout_info.shipping_address,
        country_code=country_code,
        lines=lines,
    )

    channel_listings_map = {
        listing.shipping_method_id: listing for listing in shipping_channel_listings
    }

    internal_methods: list[ShippingMethodData] = []
    for method in shipping_methods:
        listing = channel_listings_map.get(method.pk)
        if listing:
            shipping_method_data = convert_to_shipping_method_data(method, listing)
            internal_methods.append(shipping_method_data)

    return internal_methods


def get_valid_collection_points_for_checkout(
    lines: Iterable["CheckoutLineInfo"],
    channel_id: int,
    quantity_check: bool = True,
    database_connection_name: str = settings.DATABASE_CONNECTION_DEFAULT_NAME,
):
    """Return a collection of `Warehouse`s that can be used as a collection point.

    Note that `quantity_check=False` should be used, when stocks quantity will
    be validated in further steps (checkout completion) in order to raise
    'InsufficientProductStock' error instead of 'InvalidShippingError'.
    """
    if not is_shipping_required(lines):
        return []

    line_ids = [line_info.line.id for line_info in lines]
    lines = CheckoutLine.objects.using(database_connection_name).filter(id__in=line_ids)

    return (
        Warehouse.objects.using(
            database_connection_name
        ).applicable_for_click_and_collect(lines, channel_id)
        if quantity_check
        else Warehouse.objects.using(
            database_connection_name
        ).applicable_for_click_and_collect_no_quantity_check(lines, channel_id)
    )


def clear_delivery_method(checkout_info: "CheckoutInfo"):
    checkout = checkout_info.checkout
    checkout.collection_point = None
    checkout.shipping_method = None
    checkout_info.shipping_method = None

    update_delivery_method_lists_for_checkout_info(
        checkout_info=checkout_info,
        shipping_method=None,
        collection_point=None,
        shipping_address=checkout_info.shipping_address,
        lines=checkout_info.lines,
        shipping_channel_listings=checkout_info.shipping_channel_listings,
    )

    delete_external_shipping_id(checkout=checkout)
    checkout.save(
        update_fields=[
            "shipping_method",
            "collection_point",
            "last_change",
        ]
    )
    get_checkout_metadata(checkout).save()


def is_fully_paid(
    manager: PluginsManager,
    checkout_info: "CheckoutInfo",
    lines: Iterable["CheckoutLineInfo"],
    database_connection_name: str = settings.DATABASE_CONNECTION_DEFAULT_NAME,
):
    """Check if provided payment methods cover the checkout's total amount.

    Note that these payments may not be captured or charged at all.
    """
    checkout = checkout_info.checkout
    payments = [payment for payment in checkout.payments.all() if payment.is_active]
    total_paid = sum([p.total for p in payments])
    address = checkout_info.shipping_address or checkout_info.billing_address
    checkout_total = calculations.calculate_checkout_total_with_gift_cards(
        manager=manager,
        checkout_info=checkout_info,
        lines=lines,
        address=address,
        database_connection_name=database_connection_name,
    )
    checkout_total = max(
        checkout_total, zero_taxed_money(checkout_total.currency)
    ).gross
    return total_paid >= checkout_total.amount


def cancel_active_payments(checkout: Checkout) -> list[int]:
    payments = checkout.payments.filter(is_active=True)
    payment_ids = list(payments.values_list("id", flat=True))
    payments.update(is_active=False)
    return payment_ids


def activate_payments(payment_ids: list[int]) -> None:
    Payment.objects.filter(id__in=payment_ids).update(is_active=True)


def is_shipping_required(lines: Iterable["CheckoutLineInfo"]):
    """Check if shipping is required for given checkout lines."""
    return any(line_info.product_type.is_shipping_required for line_info in lines)


def validate_variants_in_checkout_lines(lines: Iterable["CheckoutLineInfo"]):
    variants_listings_map = {line.variant.id: line.channel_listing for line in lines}

    not_available_variants = [
        variant_id
        for variant_id, channel_listing in variants_listings_map.items()
        if channel_listing is None or channel_listing.price is None
    ]
    if not_available_variants:
        not_available_variants_ids = {
            graphene.Node.to_global_id("ProductVariant", pk)
            for pk in not_available_variants
        }
        error_code = CheckoutErrorCode.UNAVAILABLE_VARIANT_IN_CHANNEL.value
        raise ValidationError(
            {
                "lines": ValidationError(
                    "Cannot add lines with unavailable variants.",
                    code=error_code,
                    params={"variants": not_available_variants_ids},
                )
            }
        )


def set_external_shipping_id(checkout: Checkout, app_shipping_id: str):
    metadata = get_or_create_checkout_metadata(checkout)
    metadata.store_value_in_private_metadata(
        {PRIVATE_META_APP_SHIPPING_ID: app_shipping_id}
    )


def get_external_shipping_id(container: Union["Checkout", "Order"]):
    if type(container) is Checkout:
        container = get_checkout_metadata(container)
    return container.get_value_from_private_metadata(  # type:ignore
        PRIVATE_META_APP_SHIPPING_ID
    )


def delete_external_shipping_id(checkout: Checkout, save: bool = False):
    metadata = get_or_create_checkout_metadata(checkout)
    metadata.delete_value_from_private_metadata(PRIVATE_META_APP_SHIPPING_ID)
    if save:
        metadata.save(update_fields=["private_metadata"])


@allow_writer()
def get_or_create_checkout_metadata(checkout: "Checkout") -> CheckoutMetadata:
    if hasattr(checkout, "metadata_storage"):
        return checkout.metadata_storage
    metadata, _ = CheckoutMetadata.objects.get_or_create(checkout=checkout)
    return metadata


@allow_writer()
def get_checkout_metadata(checkout: "Checkout"):
    if hasattr(checkout, "metadata_storage"):
        # TODO: load metadata_storage with dataloader and pass as an argument
        return checkout.metadata_storage
    else:
        return CheckoutMetadata(checkout=checkout)


def calculate_checkout_weight(lines: Iterable["CheckoutLineInfo"]) -> "Weight":
    weights = zero_weight()
    for checkout_line_info in lines:
        variant = checkout_line_info.variant
        if variant:
            line_weight = get_checkout_line_weight(checkout_line_info)
            weights += line_weight * checkout_line_info.line.quantity
    return weights


def get_checkout_line_weight(line_info: "CheckoutLineInfo"):
    return (
        line_info.variant.weight
        or line_info.product.weight
        or line_info.product_type.weight
    )


def log_address_if_validation_skipped_for_checkout(
    checkout_info: "CheckoutInfo", logger
):
    address = get_address_for_checkout_taxes(checkout_info)
    if address and address.validation_skipped:
        logger.warning(
            "Fetching tax data for checkout with address validation skipped. "
            "Address ID: %s",
            address.id,
        )


def get_address_for_checkout_taxes(
    checkout_info: "CheckoutInfo",
) -> Optional["Address"]:
    shipping_address = checkout_info.delivery_method_info.shipping_address
    return shipping_address or checkout_info.billing_address<|MERGE_RESOLUTION|>--- conflicted
+++ resolved
@@ -549,13 +549,6 @@
         except VoucherCode.DoesNotExist:
             return None, None
 
-<<<<<<< HEAD
-        voucher = (
-            Voucher.objects.active_in_channel(
-                # @cf::ornament:CORE-2283
-                date=datetime.now(),
-                channel_slug=channel_slug,
-=======
         # The voucher validation should be performed only when the voucher
         # usage for this checkout hasn't been increased.
         if checkout.is_voucher_usage_increased:
@@ -567,10 +560,13 @@
         else:
             voucher = (
                 Voucher.objects.using(database_connection_name)
-                .active_in_channel(date=timezone.now(), channel_slug=channel_slug)
+                .active_in_channel(
+                    # @cf::ornament:CORE-2283
+                    date=datetime.now(),
+                    channel_slug=channel_slug,
+                )
                 .filter(id=code.voucher_id)
                 .first()
->>>>>>> 268793c7
             )
 
         if not voucher:
