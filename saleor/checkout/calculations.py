import logging
from collections.abc import Iterable
from datetime import datetime
from decimal import Decimal
from typing import TYPE_CHECKING, Optional, cast

from django.conf import settings
from prices import Money, TaxedMoney

from ..checkout import base_calculations
from ..core.db.connection import allow_writer
from ..core.prices import quantize_price
from ..core.taxes import TaxData, TaxEmptyData, zero_money, zero_taxed_money
from ..discount.utils.checkout import (
    create_or_update_discount_objects_from_promotion_for_checkout,
)
from ..payment.models import TransactionItem
from ..plugins import PLUGIN_IDENTIFIER_PREFIX
from ..tax import TaxCalculationStrategy
from ..tax.calculations.checkout import update_checkout_prices_with_flat_rates
from ..tax.utils import (
    get_charge_taxes_for_checkout,
    get_tax_app_identifier_for_checkout,
    get_tax_calculation_strategy_for_checkout,
    normalize_tax_rate_for_db,
)
from .fetch import find_checkout_line_info
from .models import Checkout
from .payment_utils import update_checkout_payment_statuses

if TYPE_CHECKING:
    from ..account.models import Address
    from ..plugins.manager import PluginsManager
    from .fetch import CheckoutInfo, CheckoutLineInfo

logger = logging.getLogger(__name__)


def checkout_shipping_price(
    *,
    manager: "PluginsManager",
    checkout_info: "CheckoutInfo",
    lines: Iterable["CheckoutLineInfo"],
    address: Optional["Address"],
    database_connection_name: str = settings.DATABASE_CONNECTION_DEFAULT_NAME,
) -> "TaxedMoney":
    """Return checkout shipping price.

    It takes in account all plugins.
    """
    currency = checkout_info.checkout.currency
    checkout_info, _ = fetch_checkout_data(
        checkout_info,
        manager=manager,
        lines=lines,
        address=address,
        database_connection_name=database_connection_name,
    )
    return quantize_price(checkout_info.checkout.shipping_price, currency)


def checkout_shipping_tax_rate(
    *,
    manager: "PluginsManager",
    checkout_info: "CheckoutInfo",
    lines: Iterable["CheckoutLineInfo"],
    address: Optional["Address"],
    database_connection_name: str = settings.DATABASE_CONNECTION_DEFAULT_NAME,
) -> Decimal:
    """Return checkout shipping tax rate.

    It takes in account all plugins.
    """
    checkout_info, _ = fetch_checkout_data(
        checkout_info,
        manager=manager,
        lines=lines,
        address=address,
        database_connection_name=database_connection_name,
    )
    return checkout_info.checkout.shipping_tax_rate


def checkout_subtotal(
    *,
    manager: "PluginsManager",
    checkout_info: "CheckoutInfo",
    lines: Iterable["CheckoutLineInfo"],
    address: Optional["Address"],
    database_connection_name: str = settings.DATABASE_CONNECTION_DEFAULT_NAME,
) -> "TaxedMoney":
    """Return the total cost of all the checkout lines, taxes included.

    It takes in account all plugins.
    """
    currency = checkout_info.checkout.currency
    checkout_info, _ = fetch_checkout_data(
        checkout_info,
        manager=manager,
        lines=lines,
        address=address,
        database_connection_name=database_connection_name,
    )
    return quantize_price(checkout_info.checkout.subtotal, currency)


def calculate_checkout_total_with_gift_cards(
    manager: "PluginsManager",
    checkout_info: "CheckoutInfo",
    lines: Iterable["CheckoutLineInfo"],
    address: Optional["Address"],
    database_connection_name: str = settings.DATABASE_CONNECTION_DEFAULT_NAME,
) -> "TaxedMoney":
    total = checkout_total(
        manager=manager,
        checkout_info=checkout_info,
        lines=lines,
        address=address,
        database_connection_name=database_connection_name,
    ) - checkout_info.checkout.get_total_gift_cards_balance(database_connection_name)

    return max(total, zero_taxed_money(total.currency))


def checkout_total(
    *,
    manager: "PluginsManager",
    checkout_info: "CheckoutInfo",
    lines: Iterable["CheckoutLineInfo"],
    address: Optional["Address"],
    database_connection_name: str = settings.DATABASE_CONNECTION_DEFAULT_NAME,
) -> "TaxedMoney":
    """Return the total cost of the checkout.

    Total is a cost of all lines and shipping fees, minus checkout discounts,
    taxes included.

    It takes in account all plugins.
    """
    currency = checkout_info.checkout.currency
    checkout_info, _ = fetch_checkout_data(
        checkout_info,
        manager=manager,
        lines=lines,
        address=address,
        database_connection_name=database_connection_name,
    )
    return quantize_price(checkout_info.checkout.total, currency)


def checkout_line_total(
    *,
    manager: "PluginsManager",
    checkout_info: "CheckoutInfo",
    lines: Iterable["CheckoutLineInfo"],
    checkout_line_info: "CheckoutLineInfo",
    database_connection_name: str = settings.DATABASE_CONNECTION_DEFAULT_NAME,
) -> TaxedMoney:
    """Return the total price of provided line, taxes included.

    It takes in account all plugins.
    """
    currency = checkout_info.checkout.currency
    address = checkout_info.shipping_address or checkout_info.billing_address
    _, lines = fetch_checkout_data(
        checkout_info,
        manager=manager,
        lines=lines,
        address=address,
        database_connection_name=database_connection_name,
    )
    checkout_line = find_checkout_line_info(lines, checkout_line_info.line.id).line
    return quantize_price(checkout_line.total_price, currency)


def checkout_line_unit_price(
    *,
    manager: "PluginsManager",
    checkout_info: "CheckoutInfo",
    lines: Iterable["CheckoutLineInfo"],
    checkout_line_info: "CheckoutLineInfo",
    database_connection_name: str = settings.DATABASE_CONNECTION_DEFAULT_NAME,
) -> TaxedMoney:
    """Return the unit price of provided line, taxes included.

    It takes in account all plugins.
    """
    currency = checkout_info.checkout.currency
    address = checkout_info.shipping_address or checkout_info.billing_address
    _, lines = fetch_checkout_data(
        checkout_info,
        manager=manager,
        lines=lines,
        address=address,
        database_connection_name=database_connection_name,
    )
    checkout_line = find_checkout_line_info(lines, checkout_line_info.line.id).line
    unit_price = checkout_line.total_price / checkout_line.quantity
    return quantize_price(unit_price, currency)


def checkout_line_tax_rate(
    *,
    manager: "PluginsManager",
    checkout_info: "CheckoutInfo",
    lines: Iterable["CheckoutLineInfo"],
    checkout_line_info: "CheckoutLineInfo",
    database_connection_name: str = settings.DATABASE_CONNECTION_DEFAULT_NAME,
) -> Decimal:
    """Return the tax rate of provided line.

    It takes in account all plugins.
    """
    address = checkout_info.shipping_address or checkout_info.billing_address
    _, lines = fetch_checkout_data(
        checkout_info,
        manager=manager,
        lines=lines,
        address=address,
        database_connection_name=database_connection_name,
    )
    checkout_line_info = find_checkout_line_info(lines, checkout_line_info.line.id)
    return checkout_line_info.line.tax_rate


def _fetch_checkout_prices_if_expired(
    checkout_info: "CheckoutInfo",
    manager: "PluginsManager",
    lines: Iterable["CheckoutLineInfo"],
    address: Optional["Address"] = None,
    force_update: bool = False,
    database_connection_name: str = settings.DATABASE_CONNECTION_DEFAULT_NAME,
) -> tuple["CheckoutInfo", Iterable["CheckoutLineInfo"]]:
    """Fetch checkout prices with taxes.

    First calculate and apply all checkout prices with taxes separately,
    then apply tax data as well if we receive one.

    Prices can be updated only if force_update == True, or if time elapsed from the
    last price update is greater than settings.CHECKOUT_PRICES_TTL.
    """
    checkout = checkout_info.checkout

    if not force_update and checkout.price_expiration > datetime.now():
        return checkout_info, lines

    tax_configuration = checkout_info.tax_configuration
    tax_calculation_strategy = get_tax_calculation_strategy_for_checkout(
        checkout_info, lines, database_connection_name=database_connection_name
    )
    prices_entered_with_tax = tax_configuration.prices_entered_with_tax
    charge_taxes = get_charge_taxes_for_checkout(
        checkout_info, lines, database_connection_name=database_connection_name
    )
    should_charge_tax = charge_taxes and not checkout.tax_exemption
    tax_app_identifier = get_tax_app_identifier_for_checkout(
        checkout_info, lines, database_connection_name
    )

    lines = cast(list, lines)
    create_or_update_discount_objects_from_promotion_for_checkout(
        checkout_info, lines, database_connection_name
    )

    checkout.tax_error = None
    if prices_entered_with_tax:
        # If prices are entered with tax, we need to always calculate it anyway, to
        # display the tax rate to the user.
        try:
            _calculate_and_add_tax(
                tax_calculation_strategy,
                tax_app_identifier,
                checkout,
                manager,
                checkout_info,
                lines,
                prices_entered_with_tax,
                address,
                database_connection_name=database_connection_name,
            )
        except TaxEmptyData as e:
            _set_checkout_base_prices(checkout, checkout_info, lines)
            checkout.tax_error = str(e)

        if not should_charge_tax:
            # If charge_taxes is disabled or checkout is exempt from taxes, remove the
            # tax from the original gross prices.
            _remove_tax(checkout, lines)

    else:
        # Prices are entered without taxes.
        if should_charge_tax:
            # Calculate taxes if charge_taxes is enabled and checkout is not exempt
            # from taxes.
            try:
                _calculate_and_add_tax(
                    tax_calculation_strategy,
                    tax_app_identifier,
                    checkout,
                    manager,
                    checkout_info,
                    lines,
                    prices_entered_with_tax,
                    address,
                    database_connection_name=database_connection_name,
                )
            except TaxEmptyData as e:
                _set_checkout_base_prices(checkout, checkout_info, lines)
                checkout.tax_error = str(e)
        else:
            # Calculate net prices without taxes.
            _set_checkout_base_prices(checkout, checkout_info, lines)

    checkout_update_fields = [
        "voucher_code",
        "total_net_amount",
        "total_gross_amount",
        "subtotal_net_amount",
        "subtotal_gross_amount",
        "shipping_price_net_amount",
        "shipping_price_gross_amount",
        "shipping_tax_rate",
        "translated_discount_name",
        "discount_amount",
        "discount_name",
        "currency",
        "last_change",
        "price_expiration",
        "tax_error",
    ]

<<<<<<< HEAD
    # @cf::ornament:CORE-2283
    checkout.price_expiration = datetime.now() + settings.CHECKOUT_PRICES_TTL
    checkout.save(
        update_fields=[
            "voucher_code",
            "total_net_amount",
            "total_gross_amount",
            "subtotal_net_amount",
            "subtotal_gross_amount",
            "shipping_price_net_amount",
            "shipping_price_gross_amount",
            "shipping_tax_rate",
            "price_expiration",
            "translated_discount_name",
            "discount_amount",
            "discount_name",
            "currency",
            "last_change",
        ],
        using=settings.DATABASE_CONNECTION_DEFAULT_NAME,
    )
    checkout.lines.bulk_update(
        [line_info.line for line_info in lines],
        [
            "total_price_net_amount",
            "total_price_gross_amount",
            "tax_rate",
        ],
    )
=======
    checkout.price_expiration = timezone.now() + settings.CHECKOUT_PRICES_TTL

    with allow_writer():
        checkout.save(
            update_fields=checkout_update_fields,
            using=settings.DATABASE_CONNECTION_DEFAULT_NAME,
        )
        checkout.lines.bulk_update(
            [line_info.line for line_info in lines],
            [
                "total_price_net_amount",
                "total_price_gross_amount",
                "tax_rate",
            ],
        )
>>>>>>> 268793c7
    return checkout_info, lines


def _calculate_and_add_tax(
    tax_calculation_strategy: str,
    tax_app_identifier: Optional[str],
    checkout: "Checkout",
    manager: "PluginsManager",
    checkout_info: "CheckoutInfo",
    lines: Iterable["CheckoutLineInfo"],
    prices_entered_with_tax: bool,
    address: Optional["Address"] = None,
    database_connection_name: str = settings.DATABASE_CONNECTION_DEFAULT_NAME,
):
    from .utils import log_address_if_validation_skipped_for_checkout

    if tax_calculation_strategy == TaxCalculationStrategy.TAX_APP:
        # If taxAppId is not configured run all active plugins and tax apps.
        # If taxAppId is provided run tax plugin or Tax App. taxAppId can be
        # configured with Avatax plugin identifier.
        if not tax_app_identifier:
            # Call the tax plugins.
            _apply_tax_data_from_plugins(
                checkout, manager, checkout_info, lines, address
            )
            # Get the taxes calculated with apps and apply to checkout.
            tax_data = manager.get_taxes_for_checkout(
                checkout_info, lines, tax_app_identifier
            )
            if not tax_data:
                log_address_if_validation_skipped_for_checkout(checkout_info, logger)
            _apply_tax_data(checkout, lines, tax_data)
        else:
            _call_plugin_or_tax_app(
                tax_app_identifier,
                checkout,
                manager,
                checkout_info,
                lines,
                address,
            )
    else:
        # Get taxes calculated with flat rates and apply to checkout.
        update_checkout_prices_with_flat_rates(
            checkout,
            checkout_info,
            lines,
            prices_entered_with_tax,
            address,
            database_connection_name=database_connection_name,
        )


def _call_plugin_or_tax_app(
    tax_app_identifier: str,
    checkout: "Checkout",
    manager: "PluginsManager",
    checkout_info: "CheckoutInfo",
    lines: Iterable["CheckoutLineInfo"],
    address: Optional["Address"] = None,
):
    from .utils import log_address_if_validation_skipped_for_checkout

    if tax_app_identifier.startswith(PLUGIN_IDENTIFIER_PREFIX):
        plugin_ids = [tax_app_identifier.replace(PLUGIN_IDENTIFIER_PREFIX, "")]
        plugins = manager.get_plugins(
            checkout_info.channel.slug,
            active_only=True,
            plugin_ids=plugin_ids,
        )
        if not plugins:
            raise TaxEmptyData("Empty tax data.")
        _apply_tax_data_from_plugins(
            checkout,
            manager,
            checkout_info,
            lines,
            address,
            plugin_ids=plugin_ids,
        )
        if checkout.tax_error:
            raise TaxEmptyData("Empty tax data.")
    else:
        tax_data = manager.get_taxes_for_checkout(
            checkout_info, lines, tax_app_identifier
        )
        if tax_data is None:
            log_address_if_validation_skipped_for_checkout(checkout_info, logger)
            raise TaxEmptyData("Empty tax data.")
        _apply_tax_data(checkout, lines, tax_data)


def _remove_tax(checkout, lines_info):
    checkout.total_gross_amount = checkout.total_net_amount
    checkout.subtotal_gross_amount = checkout.subtotal_net_amount
    checkout.shipping_price_gross_amount = checkout.shipping_price_net_amount
    checkout.shipping_tax_rate = Decimal("0.00")

    for line_info in lines_info:
        total_price_net_amount = line_info.line.total_price_net_amount
        line_info.line.total_price_gross_amount = total_price_net_amount
        line_info.line.tax_rate = Decimal("0.00")


def _calculate_checkout_total(checkout, currency):
    total = checkout.subtotal + checkout.shipping_price
    return quantize_price(
        total,
        currency,
    )


def _calculate_checkout_subtotal(lines, currency):
    line_totals = [line_info.line.total_price for line_info in lines]
    total = sum(line_totals, zero_taxed_money(currency))
    return quantize_price(
        total,
        currency,
    )


def _apply_tax_data(
    checkout: "Checkout",
    lines: Iterable["CheckoutLineInfo"],
    tax_data: Optional[TaxData],
) -> None:
    if not tax_data:
        return

    currency = checkout.currency
    for line_info, tax_line_data in zip(lines, tax_data.lines):
        line = line_info.line

        line.total_price = quantize_price(
            TaxedMoney(
                net=Money(tax_line_data.total_net_amount, currency),
                gross=Money(tax_line_data.total_gross_amount, currency),
            ),
            currency,
        )
        line.tax_rate = normalize_tax_rate_for_db(tax_line_data.tax_rate)

    checkout.shipping_tax_rate = normalize_tax_rate_for_db(tax_data.shipping_tax_rate)
    checkout.shipping_price = quantize_price(
        TaxedMoney(
            net=Money(tax_data.shipping_price_net_amount, currency),
            gross=Money(tax_data.shipping_price_gross_amount, currency),
        ),
        currency,
    )
    checkout.subtotal = _calculate_checkout_subtotal(lines, currency)
    checkout.total = _calculate_checkout_total(checkout, currency)


def _apply_tax_data_from_plugins(
    checkout: "Checkout",
    manager: "PluginsManager",
    checkout_info: "CheckoutInfo",
    lines: Iterable["CheckoutLineInfo"],
    address: Optional["Address"],
    plugin_ids: Optional[list[str]] = None,
) -> None:
    for line_info in lines:
        line = line_info.line

        total_price = manager.calculate_checkout_line_total(
            checkout_info,
            lines,
            line_info,
            address,
            plugin_ids=plugin_ids,
        )
        line.total_price = total_price

        line.tax_rate = manager.get_checkout_line_tax_rate(
            checkout_info,
            lines,
            line_info,
            address,
            total_price,
            plugin_ids=plugin_ids,
        )

    checkout.shipping_price = manager.calculate_checkout_shipping(
        checkout_info, lines, address, plugin_ids=plugin_ids
    )
    checkout.shipping_tax_rate = manager.get_checkout_shipping_tax_rate(
        checkout_info, lines, address, checkout.shipping_price, plugin_ids=plugin_ids
    )
    checkout.subtotal = manager.calculate_checkout_subtotal(
        checkout_info, lines, address, plugin_ids=plugin_ids
    )
    checkout.total = manager.calculate_checkout_total(
        checkout_info,
        lines,
        address,
        plugin_ids=plugin_ids,
    )


def _set_checkout_base_prices(
    checkout: "Checkout",
    checkout_info: "CheckoutInfo",
    lines: Iterable["CheckoutLineInfo"],
) -> None:
    currency = checkout_info.checkout.currency
    subtotal = zero_money(currency)

    for line_info in lines:
        line = line_info.line
        quantity = line.quantity

        unit_price = base_calculations.calculate_base_line_unit_price(line_info)
        total_price = base_calculations.apply_checkout_discount_on_checkout_line(
            checkout_info, lines, line_info, unit_price * quantity
        )
        line_total_price = quantize_price(total_price, currency)
        subtotal += line_total_price

        line.total_price = TaxedMoney(net=line_total_price, gross=line_total_price)

        # Set zero tax rate since net and gross are equal.
        line.tax_rate = Decimal("0.0")

    # Calculate shipping price
    shipping_price = base_calculations.base_checkout_delivery_price(
        checkout_info, lines
    )
    checkout.shipping_price = quantize_price(
        TaxedMoney(shipping_price, shipping_price), currency
    )
    checkout.shipping_tax_rate = Decimal("0.0")

    # Set subtotal
    checkout.subtotal = TaxedMoney(net=subtotal, gross=subtotal)

    # Calculate checkout total
    total = subtotal + shipping_price
    checkout.total = quantize_price(TaxedMoney(net=total, gross=total), currency)


def fetch_checkout_data(
    checkout_info: "CheckoutInfo",
    manager: "PluginsManager",
    lines: Iterable["CheckoutLineInfo"],
    address: Optional["Address"] = None,
    force_update: bool = False,
    checkout_transactions: Optional[Iterable["TransactionItem"]] = None,
    force_status_update: bool = False,
    database_connection_name: str = settings.DATABASE_CONNECTION_DEFAULT_NAME,
):
    """Fetch checkout data.

    This function refreshes prices if they have expired. If the checkout total has
    changed as a result, it will update the payment statuses accordingly.
    """
    previous_total_gross = checkout_info.checkout.total.gross
    checkout_info, lines = _fetch_checkout_prices_if_expired(
        checkout_info=checkout_info,
        manager=manager,
        lines=lines,
        address=address,
        force_update=force_update,
        database_connection_name=database_connection_name,
    )
    current_total_gross = checkout_info.checkout.total.gross
    if current_total_gross != previous_total_gross or force_status_update:
        update_checkout_payment_statuses(
            checkout=checkout_info.checkout,
            checkout_total_gross=current_total_gross,
            checkout_has_lines=bool(lines),
            checkout_transactions=checkout_transactions,
            database_connection_name=database_connection_name,
        )

    return checkout_info, lines<|MERGE_RESOLUTION|>--- conflicted
+++ resolved
@@ -329,38 +329,8 @@
         "tax_error",
     ]
 
-<<<<<<< HEAD
     # @cf::ornament:CORE-2283
     checkout.price_expiration = datetime.now() + settings.CHECKOUT_PRICES_TTL
-    checkout.save(
-        update_fields=[
-            "voucher_code",
-            "total_net_amount",
-            "total_gross_amount",
-            "subtotal_net_amount",
-            "subtotal_gross_amount",
-            "shipping_price_net_amount",
-            "shipping_price_gross_amount",
-            "shipping_tax_rate",
-            "price_expiration",
-            "translated_discount_name",
-            "discount_amount",
-            "discount_name",
-            "currency",
-            "last_change",
-        ],
-        using=settings.DATABASE_CONNECTION_DEFAULT_NAME,
-    )
-    checkout.lines.bulk_update(
-        [line_info.line for line_info in lines],
-        [
-            "total_price_net_amount",
-            "total_price_gross_amount",
-            "tax_rate",
-        ],
-    )
-=======
-    checkout.price_expiration = timezone.now() + settings.CHECKOUT_PRICES_TTL
 
     with allow_writer():
         checkout.save(
@@ -375,7 +345,6 @@
                 "tax_rate",
             ],
         )
->>>>>>> 268793c7
     return checkout_info, lines
 
 
