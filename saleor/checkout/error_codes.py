from enum import Enum


class CheckoutErrorCode(Enum):
    BILLING_ADDRESS_NOT_SET = "billing_address_not_set"
    CHECKOUT_NOT_FULLY_PAID = "checkout_not_fully_paid"
    GRAPHQL_ERROR = "graphql_error"
    PRODUCT_NOT_PUBLISHED = "product_not_published"
    PRODUCT_UNAVAILABLE_FOR_PURCHASE = "product_unavailable_for_purchase"
    INSUFFICIENT_STOCK = "insufficient_stock"
    INVALID = "invalid"
    INVALID_SHIPPING_METHOD = "invalid_shipping_method"
    NOT_FOUND = "not_found"
    PAYMENT_ERROR = "payment_error"
    QUANTITY_GREATER_THAN_LIMIT = "quantity_greater_than_limit"
    REQUIRED = "required"
    SHIPPING_ADDRESS_NOT_SET = "shipping_address_not_set"
    SHIPPING_METHOD_NOT_APPLICABLE = "shipping_method_not_applicable"
    DELIVERY_METHOD_NOT_APPLICABLE = "delivery_method_not_applicable"
    SHIPPING_METHOD_NOT_SET = "shipping_method_not_set"
    SHIPPING_NOT_REQUIRED = "shipping_not_required"
    TAX_ERROR = "tax_error"
    UNIQUE = "unique"
    VOUCHER_NOT_APPLICABLE = "voucher_not_applicable"
    GIFT_CARD_NOT_APPLICABLE = "gift_card_not_applicable"
    ZERO_QUANTITY = "zero_quantity"
    MISSING_CHANNEL_SLUG = "missing_channel_slug"
    CHANNEL_INACTIVE = "channel_inactive"
    UNAVAILABLE_VARIANT_IN_CHANNEL = "unavailable_variant_in_channel"
    EMAIL_NOT_SET = "email_not_set"
    NO_LINES = "no_lines"
    INACTIVE_PAYMENT = "inactive_payment"
<<<<<<< HEAD
    VENDOR_UNKNOWN = "vendor_unknown"
    VENDORS_DEAL_FLOW = "vendor_deal_flow"
=======
    NON_EDITABLE_GIFT_LINE = "non_editable_gift_line"
    NON_REMOVABLE_GIFT_LINE = "non_removable_gift_line"
    SHIPPING_CHANGE_FORBIDDEN = "shipping_change_forbidden"
>>>>>>> 268793c7


class OrderCreateFromCheckoutErrorCode(Enum):
    GRAPHQL_ERROR = "graphql_error"
    CHECKOUT_NOT_FOUND = "checkout_not_found"
    CHANNEL_INACTIVE = "channel_inactive"
    INSUFFICIENT_STOCK = "insufficient_stock"
    VOUCHER_NOT_APPLICABLE = "voucher_not_applicable"
    GIFT_CARD_NOT_APPLICABLE = "gift_card_not_applicable"
    TAX_ERROR = "tax_error"
    SHIPPING_METHOD_NOT_SET = "shipping_method_not_set"
    BILLING_ADDRESS_NOT_SET = "billing_address_not_set"
    SHIPPING_ADDRESS_NOT_SET = "shipping_address_not_set"
    INVALID_SHIPPING_METHOD = "invalid_shipping_method"
    NO_LINES = "no_lines"
    EMAIL_NOT_SET = "email_not_set"
    UNAVAILABLE_VARIANT_IN_CHANNEL = "unavailable_variant_in_channel"


class CheckoutCreateFromOrderErrorCode(Enum):
    GRAPHQL_ERROR = "graphql_error"
    INVALID = "invalid"
    ORDER_NOT_FOUND = "order_not_found"
    CHANNEL_INACTIVE = "channel_inactive"
    TAX_ERROR = "tax_error"


class CheckoutCreateFromOrderUnavailableVariantErrorCode(Enum):
    NOT_FOUND = "not_found"
    PRODUCT_UNAVAILABLE_FOR_PURCHASE = "product_unavailable_for_purchase"
    UNAVAILABLE_VARIANT_IN_CHANNEL = "unavailable_variant_in_channel"
    PRODUCT_NOT_PUBLISHED = "product_not_published"
    QUANTITY_GREATER_THAN_LIMIT = "quantity_greater_than_limit"
    INSUFFICIENT_STOCK = "insufficient_stock"<|MERGE_RESOLUTION|>--- conflicted
+++ resolved
@@ -30,14 +30,11 @@
     EMAIL_NOT_SET = "email_not_set"
     NO_LINES = "no_lines"
     INACTIVE_PAYMENT = "inactive_payment"
-<<<<<<< HEAD
     VENDOR_UNKNOWN = "vendor_unknown"
     VENDORS_DEAL_FLOW = "vendor_deal_flow"
-=======
     NON_EDITABLE_GIFT_LINE = "non_editable_gift_line"
     NON_REMOVABLE_GIFT_LINE = "non_removable_gift_line"
     SHIPPING_CHANGE_FORBIDDEN = "shipping_change_forbidden"
->>>>>>> 268793c7
 
 
 class OrderCreateFromCheckoutErrorCode(Enum):
