--- conflicted
+++ resolved
@@ -1,3 +1,4 @@
+import datetime
 import logging
 
 from celery import Task
@@ -62,20 +63,11 @@
 
 @app.task
 def delete_event_payloads_task(expiration_date=None):
-<<<<<<< HEAD
-    # @cf::ornament:CORE-2283
-    expiration_date = expiration_date or datetime.datetime.now() + datetime.timedelta(
-        minutes=60
-    )
-    # @cf::ornament:CORE-2283
-    delete_period = datetime.datetime.now() - settings.EVENT_PAYLOAD_DELETE_PERIOD
-=======
     expiration_date = (
         expiration_date
-        or timezone.now() + settings.EVENT_PAYLOAD_DELETE_TASK_TIME_LIMIT
+        or datetime.datetime.now() + settings.EVENT_PAYLOAD_DELETE_TASK_TIME_LIMIT
     )
-    delete_period = timezone.now() - settings.EVENT_PAYLOAD_DELETE_PERIOD
->>>>>>> 268793c7
+    delete_period = datetime.datetime.now() - settings.EVENT_PAYLOAD_DELETE_PERIOD
     valid_deliveries = EventDelivery.objects.filter(created_at__gt=delete_period)
     payloads_to_delete = (
         EventPayload.objects.using(settings.DATABASE_CONNECTION_REPLICA_NAME)
@@ -84,15 +76,9 @@
     )
     ids = list(payloads_to_delete.values_list("pk", flat=True)[:BATCH_SIZE])
     if ids:
-<<<<<<< HEAD
-        # @cf::ornament:CORE-2283
         if expiration_date > datetime.datetime.now():
-            qs.delete()
-=======
-        if expiration_date > timezone.now():
             with allow_writer():
                 EventPayload.objects.filter(pk__in=ids).delete()
->>>>>>> 268793c7
             delete_event_payloads_task.delay(expiration_date)
         else:
             task_logger.error("Task invocation time limit reached, aborting task")
