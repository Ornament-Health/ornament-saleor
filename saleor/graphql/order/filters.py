--- conflicted
+++ resolved
@@ -126,22 +126,14 @@
 
 def filter_is_preorder(qs, _, values):
     if values is not None:
-<<<<<<< HEAD
-        variants = ProductVariant.objects.filter(
-            Q(is_preorder=True)
-            & (
-                Q(preorder_end_date__isnull=True)
-                | Q(preorder_end_date__gte=datetime.now())
-=======
         variants = (
             ProductVariant.objects.using(qs.db)
             .filter(
                 Q(is_preorder=True)
                 & (
                     Q(preorder_end_date__isnull=True)
-                    | Q(preorder_end_date__gte=timezone.now())
+                    | Q(preorder_end_date__gte=datetime.now())
                 )
->>>>>>> 268793c7
             )
             .values("id")
         )
