from django.db.models import Exists, OuterRef, Sum

from ...channel.models import Channel
from ...order import OrderStatus
from ...order.models import Order
from ...permission.utils import has_one_of_permissions
from ...product import models
from ...product.models import ALL_PRODUCTS_PERMISSIONS
from ..channel import ChannelQsContext
from ..core import ResolveInfo
from ..core.context import get_database_connection_name
from ..core.tracing import traced_resolver
from ..core.utils import from_global_id_or_error
from ..utils import get_user_or_app_from_context
from ..utils.filters import filter_by_period

# @cf::ornament.saleor.product
from saleor.ornament.utils import check_channel_access


def resolve_categories(info: ResolveInfo, level=None):
    qs = models.Category.objects.using(
        get_database_connection_name(info.context)
    ).prefetch_related("children")
    if level is not None:
        qs = qs.filter(level=level)
    return qs.distinct()


def resolve_collection_by_id(info: ResolveInfo, id, channel_slug, requestor):
    return (
        models.Collection.objects.visible_to_user(requestor, channel_slug=channel_slug)
        .using(get_database_connection_name(info.context))
        .filter(id=id)
        .first()
    )


def resolve_collection_by_slug(info: ResolveInfo, slug, channel_slug, requestor):
    return (
        models.Collection.objects.visible_to_user(requestor, channel_slug)
        .using(get_database_connection_name(info.context))
        .filter(slug=slug)
        .first()
    )


def resolve_collections(info: ResolveInfo, channel_slug):
    requestor = get_user_or_app_from_context(info.context)
    qs = models.Collection.objects.visible_to_user(requestor, channel_slug).using(
        get_database_connection_name(info.context)
    )

    return ChannelQsContext(qs=qs, channel_slug=channel_slug)


def resolve_digital_content_by_id(info, id):
    return (
        models.DigitalContent.objects.using(get_database_connection_name(info.context))
        .filter(pk=id)
        .first()
    )


def resolve_digital_contents(info: ResolveInfo):
    return models.DigitalContent.objects.using(
        get_database_connection_name(info.context)
    ).all()


def resolve_product(
    info: ResolveInfo, id, slug, external_reference, channel_slug, requestor
):
    database_connection_name = get_database_connection_name(info.context)
    qs = models.Product.objects.using(database_connection_name).visible_to_user(
        requestor, channel_slug=channel_slug
    )
    if id:
        _type, id = from_global_id_or_error(id, "Product")
        return qs.filter(id=id).first()
    elif slug:
        return qs.filter(slug=slug).first()
    else:
        return qs.filter(external_reference=external_reference).first()


@traced_resolver
def resolve_products(
    info: ResolveInfo, requestor, channel_slug=None
) -> ChannelQsContext:
    connection_name = get_database_connection_name(info.context)
    qs = models.Product.objects.using(connection_name).visible_to_user(
        requestor, channel_slug
    )
    if not has_one_of_permissions(requestor, ALL_PRODUCTS_PERMISSIONS):
<<<<<<< HEAD
        if channel := (
            Channel.objects.using(connection_name)
            .filter(slug=str(channel_slug))
            .first()
        ):
            product_channel_listings = (
                models.ProductChannelListing.objects.using(connection_name)
                .filter(channel_id=channel.id, visible_in_listings=True)
                .values("id")
            )
            qs = qs.filter(
                Exists(product_channel_listings.filter(product_id=OuterRef("pk")))
            )
        else:
            qs = models.Product.objects.none()
=======
        # @cf::ornament.saleor.product
        check_channel_access(channel_slug)
        channels = Channel.objects.filter(slug=str(channel_slug))
        product_channel_listings = models.ProductChannelListing.objects.filter(
            Exists(channels.filter(pk=OuterRef("channel_id"))),
            visible_in_listings=True,
        )
        qs = qs.filter(
            Exists(product_channel_listings.filter(product_id=OuterRef("pk")))
        )
>>>>>>> 2b6143b5
    return ChannelQsContext(qs=qs, channel_slug=channel_slug)


def resolve_product_type_by_id(info, id):
    return (
        models.ProductType.objects.using(get_database_connection_name(info.context))
        .filter(pk=id)
        .first()
    )


def resolve_product_types(info: ResolveInfo):
    return models.ProductType.objects.using(
        get_database_connection_name(info.context)
    ).all()


@traced_resolver
def resolve_variant(
    info: ResolveInfo,
    id,
    sku,
    external_reference,
    *,
    channel_slug,
    requestor,
    requestor_has_access_to_all,
):
    connection_name = get_database_connection_name(info.context)
    visible_products = (
        models.Product.objects.visible_to_user(requestor, channel_slug)
        .using(connection_name)
        .values_list("pk", flat=True)
    )
    qs = models.ProductVariant.objects.using(connection_name).filter(
        product__id__in=visible_products
    )
    if not requestor_has_access_to_all:
        qs = qs.available_in_channel(channel_slug)
    if id:
        _, id = from_global_id_or_error(id, "ProductVariant")
        return qs.filter(pk=id).first()
    elif sku:
        return qs.filter(sku=sku).first()
    else:
        return qs.filter(external_reference=external_reference).first()


@traced_resolver
def resolve_product_variants(
    info: ResolveInfo,
    requestor_has_access_to_all,
    requestor,
    ids=None,
    channel_slug=None,
) -> ChannelQsContext:
    connection_name = get_database_connection_name(info.context)
    visible_products = models.Product.objects.visible_to_user(
        requestor, channel_slug
    ).using(connection_name)
    qs = models.ProductVariant.objects.using(connection_name).filter(
        product__id__in=visible_products
    )

    if not requestor_has_access_to_all:
        # @cf::ornament.saleor.product
        check_channel_access(channel_slug)

        visible_products = visible_products.annotate_visible_in_listings(
            channel_slug
        ).exclude(visible_in_listings=False)
<<<<<<< HEAD
        qs = (
            qs.filter(product__in=visible_products)
            .available_in_channel(channel_slug)
            .using(connection_name)
        )
=======
        qs = qs.filter(product__in=visible_products).available_in_channel(channel_slug)

>>>>>>> 2b6143b5
    if ids:
        db_ids = [
            from_global_id_or_error(node_id, "ProductVariant")[1] for node_id in ids
        ]
        qs = qs.filter(pk__in=db_ids)

    # @cf::ornament.saleor.product
    qs = qs.available_by_rules(requestor)

    return ChannelQsContext(qs=qs, channel_slug=channel_slug)


def resolve_report_product_sales(info, period, channel_slug) -> ChannelQsContext:
    connection_name = get_database_connection_name(info.context)
    qs = models.ProductVariant.objects.using(connection_name).all()

    # filter by period
    qs = filter_by_period(qs, period, "order_lines__order__created_at")

    # annotate quantity
    qs = qs.annotate(quantity_ordered=Sum("order_lines__quantity"))

    # filter by channel and order status
    channels = (
        Channel.objects.using(connection_name).filter(slug=channel_slug).values("pk")
    )
    exclude_status = [OrderStatus.DRAFT, OrderStatus.CANCELED, OrderStatus.EXPIRED]
    orders = (
        Order.objects.using(connection_name)
        .exclude(status__in=exclude_status)
        .filter(Exists(channels.filter(pk=OuterRef("channel_id")).values("pk")))
    )
    qs = qs.filter(
        Exists(orders.filter(pk=OuterRef("order_lines__order_id"))),
        quantity_ordered__isnull=False,
    )

    # order by quantity ordered
    qs = qs.order_by("-quantity_ordered")

    return ChannelQsContext(qs=qs, channel_slug=channel_slug)<|MERGE_RESOLUTION|>--- conflicted
+++ resolved
@@ -93,12 +93,15 @@
         requestor, channel_slug
     )
     if not has_one_of_permissions(requestor, ALL_PRODUCTS_PERMISSIONS):
-<<<<<<< HEAD
+        
         if channel := (
             Channel.objects.using(connection_name)
             .filter(slug=str(channel_slug))
             .first()
         ):
+            # @cf::ornament.saleor.product
+            check_channel_access(channel_slug)
+            
             product_channel_listings = (
                 models.ProductChannelListing.objects.using(connection_name)
                 .filter(channel_id=channel.id, visible_in_listings=True)
@@ -109,18 +112,6 @@
             )
         else:
             qs = models.Product.objects.none()
-=======
-        # @cf::ornament.saleor.product
-        check_channel_access(channel_slug)
-        channels = Channel.objects.filter(slug=str(channel_slug))
-        product_channel_listings = models.ProductChannelListing.objects.filter(
-            Exists(channels.filter(pk=OuterRef("channel_id"))),
-            visible_in_listings=True,
-        )
-        qs = qs.filter(
-            Exists(product_channel_listings.filter(product_id=OuterRef("pk")))
-        )
->>>>>>> 2b6143b5
     return ChannelQsContext(qs=qs, channel_slug=channel_slug)
 
 
@@ -192,16 +183,11 @@
         visible_products = visible_products.annotate_visible_in_listings(
             channel_slug
         ).exclude(visible_in_listings=False)
-<<<<<<< HEAD
         qs = (
             qs.filter(product__in=visible_products)
             .available_in_channel(channel_slug)
             .using(connection_name)
         )
-=======
-        qs = qs.filter(product__in=visible_products).available_in_channel(channel_slug)
-
->>>>>>> 2b6143b5
     if ids:
         db_ids = [
             from_global_id_or_error(node_id, "ProductVariant")[1] for node_id in ids
