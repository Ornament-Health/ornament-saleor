--- conflicted
+++ resolved
@@ -3,12 +3,8 @@
 from .account.schema import AccountMutations, AccountQueries
 from .app.schema import AppMutations, AppQueries
 from .checkout.schema import CheckoutMutations, CheckoutQueries
-<<<<<<< HEAD
-from .core.schema import CoreMutations, CoreQueries
+from .core.schema import CoreQueries
 from .csv.schema import CsvMutations, CsvQueries
-=======
-from .core.schema import CoreQueries
->>>>>>> eca34673
 from .discount.schema import DiscountMutations, DiscountQueries
 from .giftcard.schema import GiftCardMutations, GiftCardQueries
 from .menu.schema import MenuMutations, MenuQueries
@@ -53,11 +49,7 @@
     AccountMutations,
     AppMutations,
     CheckoutMutations,
-<<<<<<< HEAD
-    CoreMutations,
     CsvMutations,
-=======
->>>>>>> eca34673
     DiscountMutations,
     PluginsMutations,
     GiftCardMutations,
