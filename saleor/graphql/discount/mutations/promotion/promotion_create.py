--- conflicted
+++ resolved
@@ -2,11 +2,7 @@
 from datetime import datetime
 
 import graphene
-<<<<<<< HEAD
-=======
-import pytz
 from django.conf import settings
->>>>>>> 268793c7
 from django.core.exceptions import ValidationError
 from django.db import transaction
 from django.db.models import Q
