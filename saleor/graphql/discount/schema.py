--- conflicted
+++ resolved
@@ -45,16 +45,12 @@
 )
 from .mutations.bulk_mutations import SaleBulkDelete, VoucherBulkDelete
 from .resolvers import (
-<<<<<<< HEAD
     resolve_promotion,
     resolve_promotions,
-=======
->>>>>>> 2b6143b5
     resolve_sale,
     resolve_sales,
     resolve_voucher,
     resolve_vouchers,
-<<<<<<< HEAD
 )
 from .sorters import PromotionSortingInput, SaleSortingInput, VoucherSortingInput
 from .types import (
@@ -65,13 +61,6 @@
     VoucherCountableConnection,
 )
 from .types.promotions import PromotionCountableConnection
-=======
-    resolve_voucher_by_code,
-    resolve_voucher_by_subscription_code,
-)
-from .sorters import SaleSortingInput, VoucherSortingInput
-from .types import Sale, SaleCountableConnection, Voucher, VoucherCountableConnection
->>>>>>> 2b6143b5
 
 # @cf::ornament.saleor.graphql.discount
 from saleor.graphql.discount.enums import SubscriptionEnum
@@ -163,7 +152,6 @@
         ],
         doc_category=DOC_CATEGORY_DISCOUNTS,
     )
-<<<<<<< HEAD
     promotion = PermissionsField(
         Promotion,
         id=graphene.Argument(
@@ -182,7 +170,8 @@
         description="List of the promotions." + ADDED_IN_317 + PREVIEW_FEATURE,
         permissions=[DiscountPermissions.MANAGE_DISCOUNTS],
         doc_category=DOC_CATEGORY_DISCOUNTS,
-=======
+    )
+    
     # @cf::ornament.saleor.graphql.discount
     voucher_by_code = graphene.Field(
         Voucher,
@@ -200,7 +189,6 @@
             description="Slug of a channel for which the data should be returned."
         ),
         description="Lookup a voucher by app subscription code.",
->>>>>>> 2b6143b5
     )
 
     @staticmethod
@@ -227,7 +215,6 @@
         qs = filter_connection_queryset(qs, kwargs)
         return create_connection_slice(qs, info, kwargs, VoucherCountableConnection)
 
-<<<<<<< HEAD
     @staticmethod
     def resolve_promotion(_root, info, *, id, channel=None):
         _, id = from_global_id_or_error(id, Promotion)
@@ -238,8 +225,8 @@
         qs = resolve_promotions(info)
         qs = filter_connection_queryset(qs, kwargs)
         return create_connection_slice(qs, info, kwargs, PromotionCountableConnection)
-=======
-    # @cf::ornament.saleor.graphql.discount
+   
+   # @cf::ornament.saleor.graphql.discount
     @staticmethod
     def resolve_voucher_by_code(_root, info: ResolveInfo, *, code, channel=None):
         return resolve_voucher_by_code(code, channel)
@@ -250,7 +237,6 @@
         _root, info: ResolveInfo, *, subscription_code: str, channel=None
     ):
         return resolve_voucher_by_subscription_code(subscription_code, channel)
->>>>>>> 2b6143b5
 
 
 class DiscountMutations(graphene.ObjectType):
