import uuid
from functools import partial
from typing import Optional, cast

import graphene
from django.contrib.auth import get_user_model
from django.conf import settings
from graphene import relay
from promise import Promise

from ...account import models
from ...channel import models as channel_models
from ...checkout.utils import get_user_checkout
from ...core.exceptions import PermissionDenied
from ...graphql.meta.inputs import MetadataInput
from ...order import OrderStatus
from ...payment.interface import ListStoredPaymentMethodsRequestData
from ...permission.auth_filters import AuthorizationFilters
from ...permission.enums import (
    AccountPermissions,
    AppPermission,
    OrderPermissions,
)
from ...plugins.manager import PluginsManager
from ...thumbnail.utils import (
    get_image_or_proxy_url,
    get_thumbnail_format,
    get_thumbnail_size,
)
from ..account.utils import check_is_owner_or_has_one_of_perms
from ..app.dataloaders import AppByIdLoader, get_app_promise
from ..app.types import App
from ..channel.dataloaders import ChannelBySlugLoader
from ..channel.types import Channel
from ..checkout.dataloaders import CheckoutByUserAndChannelLoader, CheckoutByUserLoader
from ..checkout.types import Checkout, CheckoutCountableConnection
from ..core import ResolveInfo
from ..core.connection import CountableConnection, create_connection_slice
from ..core.context import get_database_connection_name
from ..core.descriptions import (
    ADDED_IN_38,
    ADDED_IN_310,
    ADDED_IN_314,
    ADDED_IN_315,
    ADDED_IN_319,
    DEPRECATED_IN_3X_FIELD,
    PREVIEW_FEATURE,
)
from ..core.doc_category import DOC_CATEGORY_USERS
from ..core.enums import LanguageCodeEnum
from ..core.federation import federated_entity, resolve_federation_references
from ..core.fields import ConnectionField, PermissionsField
from ..core.scalars import UUID, DateTime
from ..core.tracing import traced_resolver
from ..core.types import (
    BaseInputObjectType,
    BaseObjectType,
    CountryDisplay,
    Image,
    ModelObjectType,
    NonNullList,
    Permission,
    ThumbnailField,
)
from ..core.utils import from_global_id_or_error, str_to_enum, to_global_id_or_none
from ..giftcard.dataloaders import GiftCardsByUserLoader
from ..meta.types import ObjectWithMetadata
from ..order.dataloaders import OrderLineByIdLoader, OrdersByUserLoader
from ..payment.types import StoredPaymentMethod
from ..plugins.dataloaders import get_plugin_manager_promise
from ..utils import format_permissions_for_display, get_user_or_app_from_context
from .dataloaders import (
    AccessibleChannelsByGroupIdLoader,
    AccessibleChannelsByUserIdLoader,
    AddressByIdLoader,
    CustomerEventsByUserLoader,
    RestrictedChannelAccessByUserIdLoader,
    ThumbnailByUserIdSizeAndFormatLoader,
)
from .enums import CountryCodeEnum, CustomerEventsEnum, SexEnum
from .utils import can_user_manage_group, get_groups_which_user_can_manage

# @cf::ornament.saleor.account
from saleor.graphql.core.scalars import Date

# @cf::ornament.geo
from saleor.graphql.ornament.geo.types import City
from saleor.ornament.geo.channel_utils import get_channel

# @cf::ornament.vendors
from saleor.graphql.ornament.vendors.types import Vendor


class AddressInput(BaseInputObjectType):
    first_name = graphene.String(description="Given name.")
    last_name = graphene.String(description="Family name.")
    company_name = graphene.String(description="Company or organization.")
    street_address_1 = graphene.String(description="Address.")
    street_address_2 = graphene.String(description="Address.")
    city = graphene.String(description="City.")
    city_area = graphene.String(description="District.")
    postal_code = graphene.String(description="Postal code.")
    country = CountryCodeEnum(description="Country.")
    country_area = graphene.String(description="State or province.")
    phone = graphene.String(
        description=(
            "Phone number.\n\n"
            "Phone numbers are validated with Google's "
            "[libphonenumber](https://github.com/google/libphonenumber) library."
        )
    )
<<<<<<< HEAD
    # @cf::ornament.saleor.account
    sex = SexEnum(description="Sex.")
    date_of_birth = Date(description="Date of birth.")

=======
>>>>>>> 268793c7
    metadata = graphene.List(
        graphene.NonNull(MetadataInput),
        description="Address public metadata." + ADDED_IN_315,
        required=False,
    )
    skip_validation = graphene.Boolean(
        description=(
            "Determine if the address should be validated. "
            "By default, Saleor accepts only address inputs matching ruleset from "
            "[Google Address Data]{https://chromium-i18n.appspot.com/ssl-address), "
            "using [i18naddress](https://github.com/mirumee/google-i18n-address) "
            "library. Some mutations may require additional permissions to use the "
            "the field. More info about permissions can be found in relevant mutation."
        )
        + ADDED_IN_319
        + PREVIEW_FEATURE,
        default_value=False,
        required=False,
    )


@federated_entity("id")
class Address(ModelObjectType[models.Address]):
    id = graphene.GlobalID(required=True, description="The ID of the address.")
    first_name = graphene.String(
        required=True, description="The given name of the address."
    )
    last_name = graphene.String(
        required=True, description="The family name of the address."
    )
    company_name = graphene.String(
        required=True, description="Company or organization name."
    )
    street_address_1 = graphene.String(
        required=True, description="The first line of the address."
    )
    street_address_2 = graphene.String(
        required=True, description="The second line of the address."
    )
    city = graphene.String(required=True, description="The city of the address.")
    city_area = graphene.String(
        required=True, description="The district of the address."
    )
    postal_code = graphene.String(
        required=True, description="The postal code of the address."
    )
    country = graphene.Field(
        CountryDisplay, required=True, description="The country of the address."
    )
    country_area = graphene.String(
        required=True, description="The country area of the address."
    )
    phone = graphene.String(description="The phone number assigned the address.")
    is_default_shipping_address = graphene.Boolean(
        required=False, description="Address is user's default shipping address."
    )
    is_default_billing_address = graphene.Boolean(
        required=False, description="Address is user's default billing address."
    )

    class Meta:
        description = "Represents user address data."
        interfaces = [relay.Node, ObjectWithMetadata]
        model = models.Address
        metadata_since = ADDED_IN_310

    @staticmethod
    def resolve_country(root: models.Address, _info: ResolveInfo):
        return CountryDisplay(code=root.country.code, country=root.country.name)

    @staticmethod
    def resolve_is_default_shipping_address(root: models.Address, _info: ResolveInfo):
        """Look if the address is the default shipping address of the user.

        This field is added through annotation when using the
        `resolve_addresses` resolver. It's invalid for
        `resolve_default_shipping_address` and
        `resolve_default_billing_address`
        """
        if not hasattr(root, "user_default_shipping_address_pk"):
            return None

        user_default_shipping_address_pk = getattr(
            root, "user_default_shipping_address_pk"
        )
        if user_default_shipping_address_pk == root.pk:
            return True
        return False

    @staticmethod
    def resolve_is_default_billing_address(root: models.Address, _info: ResolveInfo):
        """Look if the address is the default billing address of the user.

        This field is added through annotation when using the
        `resolve_addresses` resolver. It's invalid for
        `resolve_default_shipping_address` and
        `resolve_default_billing_address`
        """
        if not hasattr(root, "user_default_billing_address_pk"):
            return None

        user_default_billing_address_pk = getattr(
            root, "user_default_billing_address_pk"
        )
        if user_default_billing_address_pk == root.pk:
            return True
        return False

    @staticmethod
    def __resolve_references(roots: list["Address"], info: ResolveInfo):
        from .resolvers import resolve_addresses

        app = get_app_promise(info.context).get()

        root_ids = [root.id for root in roots]
        addresses = {
            address.id: address for address in resolve_addresses(info, root_ids, app)
        }

        result = []
        for root_id in root_ids:
            _, root_id = from_global_id_or_error(root_id, Address)
            result.append(addresses.get(int(root_id)))

        return result


class CustomerEvent(ModelObjectType[models.CustomerEvent]):
    id = graphene.GlobalID(required=True, description="The ID of the customer event.")
    date = DateTime(description="Date when event happened at in ISO 8601 format.")
    type = CustomerEventsEnum(description="Customer event type.")
    user = graphene.Field(lambda: User, description="User who performed the action.")
    app = graphene.Field(App, description="App that performed the action.")
    message = graphene.String(description="Content of the event.")
    count = graphene.Int(description="Number of objects concerned by the event.")
    order = graphene.Field(
        "saleor.graphql.order.types.Order", description="The concerned order."
    )
    order_line = graphene.Field(
        "saleor.graphql.order.types.OrderLine", description="The concerned order line."
    )

    class Meta:
        description = "History log of the customer."
        interfaces = [relay.Node]
        model = models.CustomerEvent
        doc_category = DOC_CATEGORY_USERS

    @staticmethod
    def resolve_user(root: models.CustomerEvent, info: ResolveInfo):
        user = info.context.user
        user = cast(User, user)
        if (
            user == root.user
            or user.has_perm(AccountPermissions.MANAGE_USERS)
            or user.has_perm(AccountPermissions.MANAGE_STAFF)
        ):
            return root.user
        raise PermissionDenied(
            permissions=[
                AccountPermissions.MANAGE_STAFF,
                AccountPermissions.MANAGE_USERS,
                AuthorizationFilters.OWNER,
            ]
        )

    @staticmethod
    def resolve_app(root: models.CustomerEvent, info: ResolveInfo):
        requestor = get_user_or_app_from_context(info.context)
        check_is_owner_or_has_one_of_perms(
            requestor, root.user, AppPermission.MANAGE_APPS
        )
        return AppByIdLoader(info.context).load(root.app_id) if root.app_id else None

    @staticmethod
    def resolve_message(root: models.CustomerEvent, _info: ResolveInfo):
        return root.parameters.get("message", None)

    @staticmethod
    def resolve_count(root: models.CustomerEvent, _info: ResolveInfo):
        return root.parameters.get("count", None)

    @staticmethod
    def resolve_order_line(root: models.CustomerEvent, info: ResolveInfo):
        if "order_line_pk" in root.parameters:
            return OrderLineByIdLoader(info.context).load(
                uuid.UUID(root.parameters["order_line_pk"])
            )
        return None


class UserPermission(Permission):
    source_permission_groups = NonNullList(
        "saleor.graphql.account.types.Group",
        description="List of user permission groups which contains this permission.",
        user_id=graphene.Argument(
            graphene.ID,
            description="ID of user whose groups should be returned.",
            required=True,
        ),
        required=False,
    )

    class Meta:
        description = "Represents user's permissions."
        doc_category = DOC_CATEGORY_USERS

    @staticmethod
    @traced_resolver
    def resolve_source_permission_groups(root: Permission, info: ResolveInfo, user_id):
        _type, user_id = from_global_id_or_error(user_id, only_type="User")
        groups = models.Group.objects.using(
            get_database_connection_name(info.context)
        ).filter(user__pk=user_id, permissions__name=root.name)
        return groups


@federated_entity("id")
@federated_entity("email")
class User(ModelObjectType[models.User]):
    id = graphene.GlobalID(required=True, description="The ID of the user.")
    email = graphene.String(required=True, description="The email address of the user.")
    first_name = graphene.String(
        required=True, description="The given name of the address."
    )
    last_name = graphene.String(
        required=True, description="The family name of the address."
    )
    is_staff = graphene.Boolean(
        required=True, description="Determine if the user is a staff admin."
    )
    is_active = graphene.Boolean(
        required=True, description="Determine if the user is active."
    )
    is_confirmed = graphene.Boolean(
        required=True,
        description="Determines if user has confirmed email." + ADDED_IN_315,
    )
    addresses = NonNullList(
        Address, description="List of all user's addresses.", required=True
    )
    checkout = graphene.Field(
        Checkout,
        description="Returns the last open checkout of this user.",
        deprecation_reason=(
            f"{DEPRECATED_IN_3X_FIELD} "
            "Use the `checkoutTokens` field to fetch the user checkouts."
        ),
    )
    checkout_tokens = NonNullList(
        UUID,
        description="Returns the checkout UUID's assigned to this user.",
        channel=graphene.String(
            description="Slug of a channel for which the data should be returned."
        ),
        deprecation_reason=(f"{DEPRECATED_IN_3X_FIELD} Use `checkoutIds` instead."),
    )
    checkout_ids = NonNullList(
        graphene.ID,
        description="Returns the checkout ID's assigned to this user.",
        channel=graphene.String(
            description="Slug of a channel for which the data should be returned."
        ),
    )
    checkouts = ConnectionField(
        CheckoutCountableConnection,
        description="Returns checkouts assigned to this user." + ADDED_IN_38,
        channel=graphene.String(
            description="Slug of a channel for which the data should be returned."
        ),
    )
    gift_cards = ConnectionField(
        "saleor.graphql.giftcard.types.GiftCardCountableConnection",
        description="List of the user gift cards.",
    )
    note = PermissionsField(
        graphene.String,
        description="A note about the customer.",
        permissions=[AccountPermissions.MANAGE_USERS, AccountPermissions.MANAGE_STAFF],
    )
    orders = ConnectionField(
        "saleor.graphql.order.types.OrderCountableConnection",
        description=(
            "List of user's orders. Requires one of the following permissions: "
            f"{AccountPermissions.MANAGE_STAFF.name}, "
            f"{AuthorizationFilters.OWNER.name}."
        ),
    )
    user_permissions = NonNullList(
        UserPermission, description="List of user's permissions."
    )
    permission_groups = NonNullList(
        "saleor.graphql.account.types.Group",
        description="List of user's permission groups.",
    )
    editable_groups = NonNullList(
        "saleor.graphql.account.types.Group",
        description="List of user's permission groups which user can manage.",
    )
    accessible_channels = NonNullList(
        Channel,
        description=(
            "List of channels the user has access to. The sum of channels from all "
            "user groups. If at least one group has `restrictedAccessToChannels` "
            "set to False - all channels are returned." + ADDED_IN_314 + PREVIEW_FEATURE
        ),
    )
    restricted_access_to_channels = graphene.Boolean(
        required=True,
        description=(
            "Determine if user have restricted access to channels. False if at least "
            "one user group has `restrictedAccessToChannels` set to False."
        )
        + ADDED_IN_314
        + PREVIEW_FEATURE,
    )
    avatar = ThumbnailField(description="The avatar of the user.")
    events = PermissionsField(
        NonNullList(CustomerEvent),
        description="List of events associated with the user.",
        permissions=[AccountPermissions.MANAGE_USERS, AccountPermissions.MANAGE_STAFF],
    )
    stored_payment_sources = NonNullList(
        "saleor.graphql.payment.types.PaymentSource",
        description=(
            "List of stored payment sources. The field returns a list of payment "
            "sources stored for payment plugins."
        ),
        channel=graphene.String(
            description="Slug of a channel for which the data should be returned."
        ),
    )
    language_code = graphene.Field(
        LanguageCodeEnum, description="User language code.", required=True
    )
    default_shipping_address = graphene.Field(
        Address, description="The default shipping address of the user."
    )
    default_billing_address = graphene.Field(
        Address, description="The default billing address of the user."
    )
    external_reference = graphene.String(
        description=f"External ID of this user. {ADDED_IN_310}", required=False
    )

    last_login = DateTime(
        description="The date when the user last time log in to the system."
    )
    date_joined = DateTime(
        required=True, description="The data when the user create account."
    )
    updated_at = DateTime(
        required=True,
        description="The data when the user last update the account information.",
    )
    stored_payment_methods = NonNullList(
        StoredPaymentMethod,
        description=(
            "Returns a list of user's stored payment methods that can be used in "
            "provided channel. The field returns a list of stored payment methods by "
            "payment apps. When `amount` is not provided, 0 will be used as default "
            "value." + ADDED_IN_315 + PREVIEW_FEATURE
        ),
        channel=graphene.String(
            description="Slug of a channel for which the data should be returned.",
            required=True,
        ),
    )
    # @cf::ornament.geo
    city = graphene.Field(City, description="User selected and confirmed city")
    city_approved = graphene.Boolean(
        description=("Determine if user's city is approved"),
        required=True,
    )
    current_channel = graphene.String(
        description="Slug of a channel that has been set to user",
        required=True,
    )
    current_currency = graphene.String(
        description="Currency code of a channel that has been set to user",
        required=True,
    )
    # @cf::ornament.vendors
    vendor = graphene.Field(Vendor, description="User's global vendor")
    # @cf::ornament.account
    sso_id = graphene.Field(UUID, description="Ornament sso id")

    class Meta:
        description = "Represents user data."
        interfaces = [relay.Node, ObjectWithMetadata]
        model = get_user_model()
        doc_category = DOC_CATEGORY_USERS

    @staticmethod
    def resolve_addresses(root: models.User, _info: ResolveInfo):
        return root.addresses.annotate_default(root).all()

    # @cf::ornament.geo
    @staticmethod
    def resolve_current_channel(root: models.User, _info: ResolveInfo):
        return root.city.channel.slug if root.city else get_channel()

    # @cf::ornament.geo
    @staticmethod
    def resolve_current_currency(root: models.User, _info: ResolveInfo) -> str:
        if root.city:
            return root.city.channel.currency_code

        channel_slug = get_channel()
        channel = channel_models.Channel.objects.filter(slug=channel_slug).first()

        if channel:
            return channel.currency_code

        return settings.DEFAULT_CHANNEL_CURRENCY

    @staticmethod
    def resolve_checkout(root: models.User, info: ResolveInfo):
        database_connection_name = get_database_connection_name(info.context)
        return get_user_checkout(
            root, database_connection_name=database_connection_name
        )

    @staticmethod
    @traced_resolver
    def resolve_checkout_tokens(root: models.User, info: ResolveInfo, channel=None):
        def return_checkout_tokens(checkouts):
            if not checkouts:
                return []
            checkout_global_ids = []
            for checkout in checkouts:
                checkout_global_ids.append(checkout.token)
            return checkout_global_ids

        if not channel:
            return (
                CheckoutByUserLoader(info.context)
                .load(root.id)
                .then(return_checkout_tokens)
            )
        return (
            CheckoutByUserAndChannelLoader(info.context)
            .load((root.id, channel))
            .then(return_checkout_tokens)
        )

    @staticmethod
    @traced_resolver
    def resolve_checkout_ids(root: models.User, info: ResolveInfo, channel=None):
        def return_checkout_ids(checkouts):
            if not checkouts:
                return []
            checkout_global_ids = []
            for checkout in checkouts:
                checkout_global_ids.append(to_global_id_or_none(checkout))
            return checkout_global_ids

        if not channel:
            return (
                CheckoutByUserLoader(info.context)
                .load(root.id)
                .then(return_checkout_ids)
            )
        return (
            CheckoutByUserAndChannelLoader(info.context)
            .load((root.id, channel))
            .then(return_checkout_ids)
        )

    @staticmethod
    def resolve_checkouts(root: models.User, info: ResolveInfo, **kwargs):
        def _resolve_checkouts(checkouts):
            return create_connection_slice(
                checkouts, info, kwargs, CheckoutCountableConnection
            )

        if channel := kwargs.get("channel"):
            return (
                CheckoutByUserAndChannelLoader(info.context)
                .load((root.id, channel))
                .then(_resolve_checkouts)
            )
        return CheckoutByUserLoader(info.context).load(root.id).then(_resolve_checkouts)

    @staticmethod
    def resolve_gift_cards(root: models.User, info: ResolveInfo, **kwargs):
        from ..giftcard.types import GiftCardCountableConnection

        def _resolve_gift_cards(gift_cards):
            return create_connection_slice(
                gift_cards, info, kwargs, GiftCardCountableConnection
            )

        return (
            GiftCardsByUserLoader(info.context).load(root.id).then(_resolve_gift_cards)
        )

    @staticmethod
    def resolve_user_permissions(root: models.User, info: ResolveInfo):
        from .resolvers import resolve_permissions

        return resolve_permissions(root, info)

    @staticmethod
    def resolve_permission_groups(root: models.User, info: ResolveInfo):
        return root.groups.using(get_database_connection_name(info.context)).all()

    @staticmethod
    def resolve_editable_groups(root: models.User, info: ResolveInfo):
        database_connection_name = get_database_connection_name(info.context)
        return get_groups_which_user_can_manage(root, database_connection_name)

    @staticmethod
    def resolve_accessible_channels(root: models.Group, info: ResolveInfo):
        # Sum of channels from all user groups. If at least one group has
        # `restrictedAccessToChannels` set to False - all channels are returned
        return AccessibleChannelsByUserIdLoader(info.context).load(root.id)

    @staticmethod
    def resolve_restricted_access_to_channels(root: models.Group, info: ResolveInfo):
        # Returns False if at least one user group has `restrictedAccessToChannels`
        # set to False
        return RestrictedChannelAccessByUserIdLoader(info.context).load(root.id)

    @staticmethod
    def resolve_note(root: models.User, _info: ResolveInfo):
        return root.note

    @staticmethod
    def resolve_events(root: models.User, info: ResolveInfo):
        return CustomerEventsByUserLoader(info.context).load(root.id)

    @staticmethod
    def resolve_orders(root: models.User, info: ResolveInfo, **kwargs):
        from ..order.types import OrderCountableConnection

        user_or_app = get_user_or_app_from_context(info.context)
        if not user_or_app or (
            root != user_or_app
            and not user_or_app.has_perm(OrderPermissions.MANAGE_ORDERS)
        ):
            raise PermissionDenied(
                permissions=[
                    AuthorizationFilters.OWNER,
                    OrderPermissions.MANAGE_ORDERS,
                ]
            )
        requester = user_or_app

        def _resolve_orders(data):
            orders = data[0]
            accessible_channels = data[1] if len(data) == 2 else None
            if not requester.has_perm(OrderPermissions.MANAGE_ORDERS):
                # allow fetch requestor orders (except drafts)
                orders = [
                    order for order in orders if order.status != OrderStatus.DRAFT
                ]

            # Return only orders from channels that the user has access to.
            # The app has access to all channels.
            if root != user_or_app and accessible_channels is not None:
                accessible_channels = [channel.id for channel in accessible_channels]
                orders = [
                    order for order in orders if order.channel_id in accessible_channels
                ]

            return create_connection_slice(
                orders, info, kwargs, OrderCountableConnection
            )

        to_fetch = [OrdersByUserLoader(info.context).load(root.id)]
        if isinstance(requester, models.User):
            to_fetch.append(
                AccessibleChannelsByUserIdLoader(info.context).load(requester.id)
            )

        return Promise.all(to_fetch).then(_resolve_orders)

    @staticmethod
    def resolve_avatar(
        root: models.User,
        info: ResolveInfo,
        size: Optional[int] = None,
        format: Optional[str] = None,
    ):
        if not root.avatar:
            return

        if size == 0:
            return Image(url=root.avatar.url, alt=None)

        format = get_thumbnail_format(format)
        selected_size = get_thumbnail_size(size)

        def _resolve_avatar(thumbnail):
            url = get_image_or_proxy_url(
                thumbnail, str(root.uuid), "User", selected_size, format
            )
            return Image(url=url, alt=None)

        return (
            ThumbnailByUserIdSizeAndFormatLoader(info.context)
            .load((root.id, selected_size, format))
            .then(_resolve_avatar)
        )

    @staticmethod
    def resolve_stored_payment_sources(
        root: models.User, info: ResolveInfo, channel=None
    ):
        from .resolvers import resolve_payment_sources

        if root == info.context.user:
            return get_plugin_manager_promise(info.context).then(
                partial(resolve_payment_sources, info, root, channel_slug=channel)
            )

        raise PermissionDenied(permissions=[AuthorizationFilters.OWNER])

    @staticmethod
    def resolve_language_code(root, _info: ResolveInfo):
        return LanguageCodeEnum[str_to_enum(root.language_code)]

    @staticmethod
    def __resolve_references(roots: list["User"], info: ResolveInfo):
        from .resolvers import resolve_users

        ids = set()
        emails = set()
        for root in roots:
            if root.id is not None:
                ids.add(root.id)
            else:
                emails.add(root.email)

        users = list(resolve_users(info, ids=ids, emails=emails))
        users_by_id = {user.id: user for user in users}
        users_by_email = {user.email: user for user in users}

        results = []
        for root in roots:
            if root.id is not None:
                _, user_id = from_global_id_or_error(root.id, User)
                results.append(users_by_id.get(int(user_id)))
            else:
                results.append(users_by_email.get(root.email))
        return results

    @staticmethod
    def resolve_stored_payment_methods(
        root: models.User,
        info: ResolveInfo,
        channel: str,
    ):
        requestor = get_user_or_app_from_context(info.context)
        if not requestor or requestor.id != root.id:
            return []

        def get_stored_payment_methods(data: tuple[Channel, "PluginsManager"]):
            channel_obj, manager = data
            request_data = ListStoredPaymentMethodsRequestData(
                user=root,
                channel=channel_obj,
            )
            return manager.list_stored_payment_methods(request_data)

        return Promise.all(
            [
                ChannelBySlugLoader(info.context).load(channel),
                get_plugin_manager_promise(info.context),
            ]
        ).then(get_stored_payment_methods)

    @staticmethod
    def resolve_default_billing_address(root: models.User, info: ResolveInfo):
        if root.default_billing_address_id:
            return AddressByIdLoader(info.context).load(root.default_billing_address_id)
        return None

    @staticmethod
    def resolve_default_shipping_address(root: models.User, info: ResolveInfo):
        if root.default_shipping_address_id:
            return AddressByIdLoader(info.context).load(
                root.default_shipping_address_id
            )
        return None


class UserCountableConnection(CountableConnection):
    class Meta:
        doc_category = DOC_CATEGORY_USERS
        node = User


class ChoiceValue(graphene.ObjectType):
    raw = graphene.String(description="The raw name of the choice.")
    verbose = graphene.String(description="The verbose name of the choice.")


FORMAT_FILED_DESCRIPTION = (
    "\n\nMany fields in the JSON refer to address fields by one-letter "
    "abbreviations. These are defined as follows:\n\n"
    "- `N`: Name\n"
    "- `O`: Organization\n"
    "- `A`: Street Address Line(s)\n"
    "- `D`: Dependent locality (may be an inner-city district or a suburb)\n"
    "- `C`: City or Locality\n"
    "- `S`: Administrative area such as a state, province, island etc\n"
    "- `Z`: Zip or postal code\n"
    "- `X`: Sorting code\n\n"
    "[Click here for more information.](https://github.com/google/libaddressinput/wiki/AddressValidationMetadata)"
)


class AddressValidationData(BaseObjectType):
    country_code = graphene.String(
        required=True, description="The country code of the address validation rule."
    )
    country_name = graphene.String(
        required=True, description="The country name of the address validation rule."
    )
    address_format = graphene.String(
        required=True,
        description=(
            "The address format of the address validation rule."
            + FORMAT_FILED_DESCRIPTION
        ),
    )
    address_latin_format = graphene.String(
        required=True,
        description=(
            "The latin address format of the address validation rule."
            + FORMAT_FILED_DESCRIPTION
        ),
    )
    allowed_fields = NonNullList(
        graphene.String,
        required=True,
        description="The allowed fields to use in address.",
    )
    required_fields = NonNullList(
        graphene.String,
        required=True,
        description="The required fields to create a valid address.",
    )
    upper_fields = NonNullList(
        graphene.String,
        required=True,
        description=(
            "The list of fields that should be in upper case for address "
            "validation rule."
        ),
    )
    country_area_type = graphene.String(
        required=True,
        description=(
            "The formal name of the county area of the address validation rule."
        ),
    )
    country_area_choices = NonNullList(
        ChoiceValue,
        required=True,
        description=(
            "The available choices for the country area of the address validation rule."
        ),
    )
    city_type = graphene.String(
        required=True,
        description="The formal name of the city of the address validation rule.",
    )
    city_choices = NonNullList(
        ChoiceValue,
        required=True,
        description=(
            "The available choices for the city of the address validation rule."
        ),
    )
    city_area_type = graphene.String(
        required=True,
        description="The formal name of the city area of the address validation rule.",
    )
    city_area_choices = NonNullList(
        ChoiceValue,
        required=True,
        description=(
            "The available choices for the city area of the address validation rule."
        ),
    )
    postal_code_type = graphene.String(
        required=True,
        description=(
            "The formal name of the postal code of the address validation rule."
        ),
    )
    postal_code_matchers = NonNullList(
        graphene.String,
        required=True,
        description=("The regular expression for postal code validation."),
    )
    postal_code_examples = NonNullList(
        graphene.String,
        required=True,
        description="The example postal code of the address validation rule.",
    )
    postal_code_prefix = graphene.String(
        required=True,
        description="The postal code prefix of the address validation rule.",
    )

    class Meta:
        description = "Represents address validation rules for a country."
        doc_category = DOC_CATEGORY_USERS


# @cf::ornament.saleor.graphql.account
class OrnamentValidationFieldData(graphene.ObjectType):
    name = graphene.String(description="Name of a field.", required=True)
    required = graphene.Boolean(
        description="Determines if a field is required.", required=True
    )
    choices = graphene.List(
        ChoiceValue,
        description=("Available choices for the field validation."),
    )
    matchers = graphene.List(
        graphene.String,
        description="Regular expression for postal code validation.",
    )
    examples = graphene.List(
        graphene.String,
        description="Example of a field value.",
    )
    prefix = graphene.String(
        description="Prefix of a field.",
    )


# @cf::ornament.saleor.graphql.account
class OrnamentValidationData(BaseObjectType):
    checkout_fields = NonNullList(
        OrnamentValidationFieldData,
        required=True,
        description="Fields to use in checkout.",
    )
    address_fields = NonNullList(
        OrnamentValidationFieldData,
        required=True,
        description="Fields to use in address.",
    )

    class Meta:
        description = "Represents Ornament validation rules."
        doc_category = DOC_CATEGORY_USERS


class StaffNotificationRecipient(graphene.ObjectType):
    id = graphene.ID(
        required=True, description="The ID of the staff notification recipient."
    )
    user = graphene.Field(
        User,
        description="Returns a user subscribed to email notifications.",
        required=False,
    )
    email = graphene.String(
        description=(
            "Returns email address of a user subscribed to email notifications."
        ),
        required=False,
    )
    active = graphene.Boolean(description="Determines if a notification active.")

    class Meta:
        description = (
            "Represents a recipient of email notifications send by Saleor, "
            "such as notifications about new orders. Notifications can be "
            "assigned to staff users or arbitrary email addresses."
        )
        interfaces = [relay.Node]
        model = models.StaffNotificationRecipient

    @staticmethod
    def get_node(info: ResolveInfo, id):
        try:
            return models.StaffNotificationRecipient.objects.using(
                get_database_connection_name(info.context)
            ).get(pk=id)
        except models.StaffNotificationRecipient.DoesNotExist:
            return None

    @staticmethod
    def resolve_user(root: models.StaffNotificationRecipient, info: ResolveInfo):
        user = info.context.user
        user = cast(models.User, user)
        if user == root.user or user.has_perm(AccountPermissions.MANAGE_STAFF):
            return root.user
        raise PermissionDenied(
            permissions=[AccountPermissions.MANAGE_STAFF, AuthorizationFilters.OWNER]
        )

    @staticmethod
    def resolve_email(root: models.StaffNotificationRecipient, _info: ResolveInfo):
        return root.get_email()


@federated_entity("id")
class Group(ModelObjectType[models.Group]):
    id = graphene.GlobalID(required=True, description="The ID of the group.")
    name = graphene.String(required=True, description="The name of the group.")
    users = PermissionsField(
        NonNullList(User),
        description="List of group users",
        permissions=[
            AccountPermissions.MANAGE_STAFF,
        ],
    )
    permissions = NonNullList(Permission, description="List of group permissions")
    user_can_manage = graphene.Boolean(
        required=True,
        description=(
            "True, if the currently authenticated user has rights to manage a group."
        ),
    )
    accessible_channels = NonNullList(
        Channel,
        description="List of channels the group has access to."
        + ADDED_IN_314
        + PREVIEW_FEATURE,
    )
    restricted_access_to_channels = graphene.Boolean(
        required=True,
        description="Determine if the group have restricted access to channels."
        + ADDED_IN_314
        + PREVIEW_FEATURE,
    )

    class Meta:
        description = "Represents permission group data."
        interfaces = [relay.Node]
        model = models.Group
        doc_category = DOC_CATEGORY_USERS

    @staticmethod
    def resolve_users(root: models.Group, info: ResolveInfo):
        database_connection_name = get_database_connection_name(info.context)
        return root.user_set.using(database_connection_name).all()  # type: ignore[attr-defined]

    @staticmethod
    def resolve_permissions(root: models.Group, info: ResolveInfo):
        database_connection_name = get_database_connection_name(info.context)
        permissions = (
            root.permissions.using(database_connection_name)
            .prefetch_related("content_type")
            .order_by("codename")
        )
        return format_permissions_for_display(permissions)

    @staticmethod
    def resolve_user_can_manage(root: models.Group, info: ResolveInfo) -> bool:
        user = info.context.user
        if not user:
            return False
        return can_user_manage_group(info, user, root)

    @staticmethod
    def resolve_accessible_channels(root: models.Group, info: ResolveInfo):
        return AccessibleChannelsByGroupIdLoader(info.context).load(root.id)

    @staticmethod
    def __resolve_references(roots: list["Group"], info: ResolveInfo):
        from .resolvers import resolve_permission_groups

        requestor = get_user_or_app_from_context(info.context)
        if not requestor or not requestor.has_perm(AccountPermissions.MANAGE_STAFF):
            qs = models.Group.objects.none()
        else:
            qs = resolve_permission_groups(info)

        return resolve_federation_references(Group, roots, qs)


class GroupCountableConnection(CountableConnection):
    class Meta:
        doc_category = DOC_CATEGORY_USERS
        node = Group<|MERGE_RESOLUTION|>--- conflicted
+++ resolved
@@ -109,13 +109,10 @@
             "[libphonenumber](https://github.com/google/libphonenumber) library."
         )
     )
-<<<<<<< HEAD
     # @cf::ornament.saleor.account
     sex = SexEnum(description="Sex.")
     date_of_birth = Date(description="Date of birth.")
 
-=======
->>>>>>> 268793c7
     metadata = graphene.List(
         graphene.NonNull(MetadataInput),
         description="Address public metadata." + ADDED_IN_315,
