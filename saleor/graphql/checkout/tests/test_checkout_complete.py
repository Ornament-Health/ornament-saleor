--- conflicted
+++ resolved
@@ -279,17 +279,6 @@
     order_confirmed_mock.assert_called_once_with(order)
 
 
-<<<<<<< HEAD
-@patch("saleor.giftcard.utils.send_gift_card_notification")
-@patch("saleor.plugins.manager.PluginsManager.order_confirmed")
-def test_checkout_complete_gift_card_bought(
-    order_confirmed_mock,
-    send_notification_mock,
-    site_settings,
-    customer_user,
-    user_api_client,
-    checkout_with_gift_card_items,
-=======
 @pytest.mark.integration
 @patch("saleor.graphql.checkout.mutations.complete_checkout")
 def test_checkout_complete_by_app(
@@ -298,27 +287,16 @@
     checkout_with_item,
     customer_user,
     permission_impersonate_user,
->>>>>>> 61b42359
     payment_dummy,
     address,
     shipping_method,
 ):
-<<<<<<< HEAD
-    checkout = checkout_with_gift_card_items
-    checkout.shipping_address = address
-    checkout.shipping_method = shipping_method
-    checkout.billing_address = address
-    checkout.store_value_in_metadata(items={"accepted": "true"})
-    checkout.store_value_in_private_metadata(items={"accepted": "false"})
-    checkout.user = customer_user
-=======
     mocked_complete_checkout.return_value = (None, True, {})
     checkout = checkout_with_item
     checkout.user = customer_user
     checkout.shipping_address = address
     checkout.shipping_method = shipping_method
     checkout.billing_address = address
->>>>>>> 61b42359
     checkout.save()
 
     manager = get_plugins_manager()
@@ -327,12 +305,6 @@
     total = calculations.calculate_checkout_total_with_gift_cards(
         manager, checkout_info, lines, address
     )
-<<<<<<< HEAD
-    site_settings.automatically_confirm_all_new_orders = True
-    site_settings.automatically_fulfill_non_shippable_gift_card = True
-    site_settings.save()
-
-=======
     payment = payment_dummy
     payment.is_active = True
     payment.order = None
@@ -397,45 +369,13 @@
     total = calculations.calculate_checkout_total_with_gift_cards(
         manager, checkout_info, lines, address
     )
->>>>>>> 61b42359
-    payment = payment_dummy
-    payment.is_active = True
-    payment.order = None
-    payment.total = total.gross.amount
-    payment.currency = total.gross.currency
-    payment.checkout = checkout
-    payment.save()
-<<<<<<< HEAD
-    assert not payment.transactions.exists()
-
-    orders_count = Order.objects.count()
-    redirect_url = "https://www.example.com"
-    variables = {"token": checkout.token, "redirectUrl": redirect_url}
-    response = user_api_client.post_graphql(MUTATION_CHECKOUT_COMPLETE, variables)
-
-    content = get_graphql_content(response)
-    data = content["data"]["checkoutComplete"]
-    assert not data["errors"]
-
-    assert Order.objects.count() == orders_count + 1
-    order = Order.objects.first()
-    assert order.status == OrderStatus.PARTIALLY_FULFILLED
-
-    gift_card = GiftCard.objects.get()
-    assert GiftCardEvent.objects.filter(gift_card=gift_card, type=GiftCardEvents.BOUGHT)
-    send_notification_mock.assert_called_once_with(
-        customer_user,
-        None,
-        customer_user,
-        customer_user.email,
-        gift_card,
-        ANY,
-        checkout.channel.slug,
-        resending=False,
-    )
-    order_confirmed_mock.assert_called_once_with(order)
-    assert Fulfillment.objects.count() == 1
-=======
+    payment = payment_dummy
+    payment.is_active = True
+    payment.order = None
+    payment.total = total.gross.amount
+    payment.currency = total.gross.currency
+    payment.checkout = checkout
+    payment.save()
 
     redirect_url = "https://www.example.com"
     variables = {"token": checkout.token, "redirectUrl": redirect_url}
@@ -465,7 +405,76 @@
         tracking_code=ANY,
         redirect_url=ANY,
     )
->>>>>>> 61b42359
+
+
+@patch("saleor.giftcard.utils.send_gift_card_notification")
+@patch("saleor.plugins.manager.PluginsManager.order_confirmed")
+def test_checkout_complete_gift_card_bought(
+    order_confirmed_mock,
+    send_notification_mock,
+    site_settings,
+    customer_user,
+    user_api_client,
+    checkout_with_gift_card_items,
+    payment_dummy,
+    address,
+    shipping_method,
+):
+    checkout = checkout_with_gift_card_items
+    checkout.shipping_address = address
+    checkout.shipping_method = shipping_method
+    checkout.billing_address = address
+    checkout.store_value_in_metadata(items={"accepted": "true"})
+    checkout.store_value_in_private_metadata(items={"accepted": "false"})
+    checkout.user = customer_user
+    checkout.save()
+
+    manager = get_plugins_manager()
+    lines = fetch_checkout_lines(checkout)
+    checkout_info = fetch_checkout_info(checkout, lines, [], manager)
+    total = calculations.calculate_checkout_total_with_gift_cards(
+        manager, checkout_info, lines, address
+    )
+    site_settings.automatically_confirm_all_new_orders = True
+    site_settings.automatically_fulfill_non_shippable_gift_card = True
+    site_settings.save()
+
+    payment = payment_dummy
+    payment.is_active = True
+    payment.order = None
+    payment.total = total.gross.amount
+    payment.currency = total.gross.currency
+    payment.checkout = checkout
+    payment.save()
+    assert not payment.transactions.exists()
+
+    orders_count = Order.objects.count()
+    redirect_url = "https://www.example.com"
+    variables = {"token": checkout.token, "redirectUrl": redirect_url}
+    response = user_api_client.post_graphql(MUTATION_CHECKOUT_COMPLETE, variables)
+
+    content = get_graphql_content(response)
+    data = content["data"]["checkoutComplete"]
+    assert not data["errors"]
+
+    assert Order.objects.count() == orders_count + 1
+    order = Order.objects.first()
+    assert order.status == OrderStatus.PARTIALLY_FULFILLED
+
+    gift_card = GiftCard.objects.get()
+    assert GiftCardEvent.objects.filter(gift_card=gift_card, type=GiftCardEvents.BOUGHT)
+    send_notification_mock.assert_called_once_with(
+        customer_user,
+        None,
+        customer_user,
+        customer_user.email,
+        gift_card,
+        ANY,
+        checkout.channel.slug,
+        resending=False,
+    )
+    order_confirmed_mock.assert_called_once_with(order)
+    assert Fulfillment.objects.count() == 1
 
 
 def test_checkout_complete_with_variant_without_price(
