--- conflicted
+++ resolved
@@ -254,15 +254,12 @@
 
     @classmethod
     def retrieve_shipping_address(
-<<<<<<< HEAD
-        # @cf::ornament.saleor.checkout
         cls,
         user,
         data: dict,
+        info: ResolveInfo,
+        # @cf::ornament.saleor.checkout
         variants: list[product_models.ProductVariant],
-=======
-        cls, user, data: dict, info: ResolveInfo
->>>>>>> 268793c7
     ) -> Optional["Address"]:
         address_validation_rules = data.get("validation_rules", {}).get(
             "shipping_address", {}
@@ -290,15 +287,12 @@
 
     @classmethod
     def retrieve_billing_address(
-<<<<<<< HEAD
-        # @cf::ornament.saleor.checkout
         cls,
         user,
         data: dict,
+        info: ResolveInfo,
+        # @cf::ornament.saleor.checkout
         variants: list[product_models.ProductVariant],
-=======
-        cls, user, data: dict, info: ResolveInfo
->>>>>>> 268793c7
     ) -> Optional["Address"]:
         address_validation_rules = data.get("validation_rules", {}).get(
             "billing_address", {}
@@ -342,7 +336,7 @@
             if data.get("billing_address")
             else None
         )
-<<<<<<< HEAD
+
         # @cf::ornament.saleor.checkout
         variant_ids = [line["variant_id"] for line in data.get("lines", [])]
         variants = (
@@ -350,13 +344,9 @@
             if variant_ids
             else []
         )
-        shipping_address = cls.retrieve_shipping_address(user, data, variants)
-        billing_address = cls.retrieve_billing_address(user, data, variants)
-
-=======
-        shipping_address = cls.retrieve_shipping_address(user, data, info)
-        billing_address = cls.retrieve_billing_address(user, data, info)
->>>>>>> 268793c7
+
+        shipping_address = cls.retrieve_shipping_address(user, data, info, variants)
+        billing_address = cls.retrieve_billing_address(user, data, info, variants)
         if shipping_address:
             cls.update_metadata(shipping_address, shipping_address_metadata)
         if billing_address:
