--- conflicted
+++ resolved
@@ -19,12 +19,8 @@
     if not hasattr(request, "dataloaders"):
         request.dataloaders = {}
     request.allow_replica = getattr(request, "allow_replica", True)
-<<<<<<< HEAD
     # @cf::ornament:CORE-2283
-    request.request_time = datetime.now()
-=======
-    request.request_time = getattr(request, "request_time", timezone.now())
->>>>>>> 268793c7
+    request.request_time = getattr(request, "request_time", datetime.now())
     set_app_on_context(request)
     set_auth_on_context(request)
     set_decoded_auth_token(request)
