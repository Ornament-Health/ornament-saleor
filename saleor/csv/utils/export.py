import uuid
from datetime import date, datetime
from tempfile import NamedTemporaryFile
from typing import IO, TYPE_CHECKING, Any, Optional, Union

import petl as etl
<<<<<<< HEAD
=======
from django.conf import settings
from django.utils import timezone
>>>>>>> 268793c7

from ...core.db.connection import allow_writer
from ...discount.models import VoucherCode
from ...giftcard.models import GiftCard
from ...product.models import Product
from .. import FileTypes
from ..notifications import send_export_download_link_notification
from .product_headers import get_product_export_fields_and_headers_info
from .products_data import get_products_data

if TYPE_CHECKING:
    from django.db.models import QuerySet

    from ..models import ExportFile


BATCH_SIZE = 10000


def export_products(
    export_file: "ExportFile",
    scope: dict[str, Union[str, dict]],
    export_info: dict[str, list],
    file_type: str,
    delimiter: str = ",",
):
    from ...graphql.product.filters import ProductFilter

    file_name = get_filename("product", file_type)
    queryset = get_queryset(Product, ProductFilter, scope)

    (
        export_fields,
        file_headers,
        data_headers,
    ) = get_product_export_fields_and_headers_info(export_info)

    temporary_file = create_file_with_headers(file_headers, delimiter, file_type)

    export_products_in_batches(
        queryset,
        export_info,
        set(export_fields),
        data_headers,
        delimiter,
        temporary_file,
        file_type,
    )

    save_csv_file_in_export_file(export_file, temporary_file, file_name)
    temporary_file.close()
    send_export_download_link_notification(export_file, "products")


def export_gift_cards(
    export_file: "ExportFile",
    scope: dict[str, Union[str, dict]],
    file_type: str,
    delimiter: str = ",",
):
    from ...graphql.giftcard.filters import GiftCardFilter

    file_name = get_filename("gift_card", file_type)

    queryset = get_queryset(GiftCard, GiftCardFilter, scope)
    # only unused gift cards codes can be exported
    queryset = queryset.filter(used_by_email__isnull=True)

    export_fields = ["code"]
    temporary_file = create_file_with_headers(export_fields, delimiter, file_type)

    export_gift_cards_in_batches(
        queryset,
        export_fields,
        delimiter,
        temporary_file,
        file_type,
    )

    save_csv_file_in_export_file(export_file, temporary_file, file_name)
    temporary_file.close()
    send_export_download_link_notification(export_file, "gift cards")


def export_voucher_codes(
    export_file: "ExportFile",
    file_type: str,
    voucher_id: Optional[int] = None,
    ids: Optional[list[int]] = None,
    delimiter: str = ",",
):
    file_name = get_filename("voucher_code", file_type)

    qs = VoucherCode.objects.using(settings.DATABASE_CONNECTION_REPLICA_NAME).all()
    if voucher_id:
        qs = VoucherCode.objects.using(
            settings.DATABASE_CONNECTION_REPLICA_NAME
        ).filter(voucher_id=voucher_id)
    if ids:
        qs = VoucherCode.objects.using(
            settings.DATABASE_CONNECTION_REPLICA_NAME
        ).filter(id__in=ids)

    export_fields = ["code"]
    temporary_file = create_file_with_headers(export_fields, delimiter, file_type)

    export_voucher_codes_in_batches(
        qs,
        export_fields,
        delimiter,
        temporary_file,
        file_type,
    )

    save_csv_file_in_export_file(export_file, temporary_file, file_name)
    temporary_file.close()
    send_export_download_link_notification(export_file, "voucher codes")


def get_filename(model_name: str, file_type: str) -> str:
    hash = uuid.uuid4()
    return "{}_data_{}_{}.{}".format(
        # @cf::ornament:CORE-2283
        model_name,
        datetime.now().strftime("%d_%m_%Y_%H_%M_%S"),
        hash,
        file_type,
    )


def get_queryset(model, filter, scope: dict[str, Union[str, dict]]) -> "QuerySet":
    queryset = model.objects.using(settings.DATABASE_CONNECTION_REPLICA_NAME).all()
    if "ids" in scope:
        queryset = model.objects.using(
            settings.DATABASE_CONNECTION_REPLICA_NAME
        ).filter(pk__in=scope["ids"])
    elif "filter" in scope:
        queryset = filter(data=parse_input(scope["filter"]), queryset=queryset).qs

    queryset = queryset.order_by("pk")

    return queryset


def parse_input(data: Any) -> dict[str, Union[str, dict]]:
    """Parse input into correct data types.

    Scope coming from Celery will be passed as strings.
    """
    if "attributes" in data:
        serialized_attributes = []

        for attr in data.get("attributes") or []:
            if "date_time" in attr:
                if gte := attr["date_time"].get("gte"):
                    attr["date_time"]["gte"] = datetime.fromisoformat(gte)
                if lte := attr["date_time"].get("lte"):
                    attr["date_time"]["lte"] = datetime.fromisoformat(lte)

            if "date" in attr:
                if gte := attr["date"].get("gte"):
                    attr["date"]["gte"] = date.fromisoformat(gte)
                if lte := attr["date"].get("lte"):
                    attr["date"]["lte"] = date.fromisoformat(lte)

            serialized_attributes.append(attr)

        if serialized_attributes:
            data["attributes"] = serialized_attributes

    return data


def create_file_with_headers(file_headers: list[str], delimiter: str, file_type: str):
    table = etl.wrap([file_headers])

    if file_type == FileTypes.CSV:
        temp_file = NamedTemporaryFile("ab+", suffix=".csv")
        etl.tocsv(table, temp_file.name, delimiter=delimiter)
    else:
        temp_file = NamedTemporaryFile("ab+", suffix=".xlsx")
        etl.io.xlsx.toxlsx(table, temp_file.name)

    return temp_file


def export_products_in_batches(
    queryset: "QuerySet",
    export_info: dict[str, list],
    export_fields: set[str],
    headers: list[str],
    delimiter: str,
    temporary_file: Any,
    file_type: str,
):
    warehouses = export_info.get("warehouses")
    attributes = export_info.get("attributes")
    channels = export_info.get("channels")

    for batch_pks in queryset_in_batches(queryset):
        product_batch = (
            Product.objects.using(settings.DATABASE_CONNECTION_REPLICA_NAME)
            .filter(pk__in=batch_pks)
            .prefetch_related(
                "attributevalues",
                "variants",
                "collections",
                "media",
                "product_type",
                "category",
            )
        )

        export_data = get_products_data(
            product_batch, export_fields, attributes, warehouses, channels
        )

        append_to_file(export_data, headers, temporary_file, file_type, delimiter)


def export_gift_cards_in_batches(
    queryset: "QuerySet",
    export_fields: list[str],
    delimiter: str,
    temporary_file: Any,
    file_type: str,
):
    for batch_pks in queryset_in_batches(queryset):
        gift_card_batch = GiftCard.objects.using(
            settings.DATABASE_CONNECTION_REPLICA_NAME
        ).filter(pk__in=batch_pks)

        export_data = list(gift_card_batch.values(*export_fields))

        append_to_file(export_data, export_fields, temporary_file, file_type, delimiter)


def export_voucher_codes_in_batches(
    queryset: "QuerySet",
    export_fields: list[str],
    delimiter: str,
    temporary_file: Any,
    file_type: str,
):
    for batch_pks in queryset_in_batches(queryset):
        voucher_codes_batch = VoucherCode.objects.using(
            settings.DATABASE_CONNECTION_REPLICA_NAME
        ).filter(pk__in=batch_pks)

        export_data = list(voucher_codes_batch.values(*export_fields))

        append_to_file(export_data, export_fields, temporary_file, file_type, delimiter)


def queryset_in_batches(queryset):
    """Slice a queryset into batches.

    Input queryset should be sorted be pk.
    """
    start_pk = 0

    while True:
        qs = queryset.order_by("pk").filter(pk__gt=start_pk)[:BATCH_SIZE]
        pks = list(qs.values_list("pk", flat=True))

        if not pks:
            break

        yield pks

        start_pk = pks[-1]


def append_to_file(
    export_data: list[dict[str, Union[str, bool]]],
    headers: list[str],
    temporary_file: Any,
    file_type: str,
    delimiter: str,
):
    table = etl.fromdicts(export_data, header=headers, missing="")

    if file_type == FileTypes.CSV:
        etl.io.csv.appendcsv(table, temporary_file.name, delimiter=delimiter)
    else:
        etl.io.xlsx.appendxlsx(table, temporary_file.name)


@allow_writer()
def save_csv_file_in_export_file(
    export_file: "ExportFile", temporary_file: IO[bytes], file_name: str
):
    export_file.content_file.save(file_name, temporary_file)<|MERGE_RESOLUTION|>--- conflicted
+++ resolved
@@ -4,11 +4,7 @@
 from typing import IO, TYPE_CHECKING, Any, Optional, Union
 
 import petl as etl
-<<<<<<< HEAD
-=======
 from django.conf import settings
-from django.utils import timezone
->>>>>>> 268793c7
 
 from ...core.db.connection import allow_writer
 from ...discount.models import VoucherCode
