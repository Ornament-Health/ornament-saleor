import logging
from collections import defaultdict
from collections.abc import Iterable
from copy import deepcopy
from decimal import Decimal
<<<<<<< HEAD
from typing import TYPE_CHECKING, Optional, TypedDict
=======
from typing import (
    TYPE_CHECKING,
    DefaultDict,
    Dict,
    Iterable,
    List,
    Optional,
    Tuple,
    TypedDict,
)
>>>>>>> 2b6143b5
from uuid import UUID

from django.contrib.sites.models import Site
from django.db import transaction

from ..account.models import User
from ..core.exceptions import (
    AllocationError,
    InsufficientStock,
    InsufficientStockData,
    PermissionDenied,
)
from ..core.tracing import traced_atomic_transaction
from ..core.transactions import transaction_with_commit_on_errors
from ..core.utils.events import call_event
from ..giftcard import GiftCardLineData
from ..payment import (
    ChargeStatus,
    CustomPaymentChoices,
    PaymentError,
    TransactionAction,
    TransactionKind,
    gateway,
)
from ..payment.interface import RefundData
from ..payment.models import Payment, Transaction, TransactionItem
from ..payment.utils import create_payment, create_transaction_for_order
from ..warehouse.management import (
    deallocate_stock,
    deallocate_stock_for_order,
    decrease_stock,
    get_order_lines_with_track_inventory,
)
from ..warehouse.models import Stock
from . import (
    FulfillmentLineData,
    FulfillmentStatus,
    OrderChargeStatus,
    OrderOrigin,
    OrderStatus,
    events,
    utils,
)
from .events import (
    draft_order_created_from_replace_event,
    fulfillment_refunded_event,
    fulfillment_replaced_event,
    order_replacement_created,
    order_returned_event,
)
from .fetch import OrderLineInfo
from .models import Fulfillment, FulfillmentLine, Order, OrderLine
from .notifications import (
    send_fulfillment_confirmation_to_customer,
    send_order_canceled_confirmation,
    send_order_confirmed,
    send_order_refunded_confirmation,
    send_payment_confirmation,
)
from .utils import (
    order_line_needs_automatic_fulfillment,
    restock_fulfillment_lines,
    update_order_authorize_data,
    update_order_charge_data,
    update_order_status,
    updates_amounts_for_order,
)

# @cf::ornament.saleor.order
from saleor.plugins.manager import get_plugins_manager

if TYPE_CHECKING:
    from ..app.models import App
    from ..plugins.manager import PluginsManager
    from ..site.models import SiteSettings
    from ..warehouse.models import Warehouse
    from .fetch import OrderInfo

logger = logging.getLogger(__name__)


OrderLineIDType = UUID
QuantityType = int
MARK_AS_PAID_TRANSACTION_NAME = "Mark-as-paid transaction"


class OrderFulfillmentLineInfo(TypedDict):
    order_line: OrderLine
    quantity: int


def order_created(
    order_info: "OrderInfo",
    user: Optional[User],
    app: Optional["App"],
    manager: "PluginsManager",
    from_draft: bool = False,
    site_settings: Optional["SiteSettings"] = None,
):
    order = order_info.order
    events.order_created_event(order=order, user=user, app=app, from_draft=from_draft)
    call_event(manager.order_created, order)
    payment = order_info.payment
    if payment and order.is_pre_authorized():
        order_authorized(
            order=order,
            user=user,
            app=app,
            amount=payment.total,
            payment=payment,
            manager=manager,
        )
    if order.charge_status in [OrderChargeStatus.FULL, OrderChargeStatus.OVERCHARGED]:
        order_charged(
            order_info=order_info,
            user=user,
            app=app,
            amount=payment.total if payment else None,
            payment=payment,
            manager=manager,
            site_settings=site_settings,
        )

    channel = order_info.channel
    if channel.automatically_confirm_all_new_orders or from_draft:
        order_confirmed(order, user, app, manager)


def order_confirmed(
    order: "Order",
    user: Optional[User],
    app: Optional["App"],
    manager: "PluginsManager",
    send_confirmation_email: bool = False,
):
    """Order confirmed.

    Trigger event, plugin hooks and optionally confirmation email.
    """
    events.order_confirmed_event(order=order, user=user, app=app)
    call_event(manager.order_confirmed, order)
    if send_confirmation_email:
        send_order_confirmed(order, user, app, manager)


def handle_fully_paid_order(
    manager: "PluginsManager",
    order_info: "OrderInfo",
    user: Optional[User] = None,
    app: Optional["App"] = None,
    site_settings: Optional["SiteSettings"] = None,
):
    from ..giftcard.utils import fulfill_non_shippable_gift_cards

    order = order_info.order
    events.order_fully_paid_event(order=order, user=user, app=app)
    if order_info.customer_email:
        send_payment_confirmation(order_info, manager)
        if utils.order_needs_automatic_fulfillment(order_info.lines_data):
            automatically_fulfill_digital_lines(order_info, manager)

    if site_settings is None:
        site_settings = Site.objects.get_current().settings

    if order_info.channel.automatically_fulfill_non_shippable_gift_card:
        order_lines = [line.line for line in order_info.lines_data]
        fulfill_non_shippable_gift_cards(
            order, order_lines, site_settings, user, app, manager
        )

    call_event(manager.order_fully_paid, order)
    call_event(manager.order_updated, order)


def cancel_order(
    order: "Order",
    user: Optional[User],
    app: Optional["App"],
    manager: "PluginsManager",
    webhooks_cancelled=None,
    webhooks_updated=None,
):
    """Cancel order.

    Release allocation of unfulfilled order items.
    """
    # transaction ensures proper allocation and event triggering
    with traced_atomic_transaction():
        events.order_canceled_event(order=order, user=user, app=app)
        deallocate_stock_for_order(order, manager)
        order.status = OrderStatus.CANCELED
        order.save(update_fields=["status", "updated_at"])

        call_event(manager.order_cancelled, order, webhooks=webhooks_cancelled)
        call_event(manager.order_updated, order, webhooks=webhooks_updated)

        call_event(send_order_canceled_confirmation, order, user, app, manager)


def order_refunded(
    order: "Order",
    user: Optional[User],
    app: Optional["App"],
    amount: "Decimal",
    payment: Optional["Payment"],
    manager: "PluginsManager",
    trigger_order_updated: bool = True,
):
    if payment:
        call_event(
            events.payment_refunded_event,
            order=order,
            user=user,
            app=app,
            amount=amount,
            payment=payment,
        )

    call_event(
        send_order_refunded_confirmation,
        order,
        user,
        app,
        amount,
        order.currency,
        manager,
    )

    call_event(manager.order_refunded, order)
    if trigger_order_updated:
        call_event(manager.order_updated, order)

    total_refunded = Decimal(0)
    last_payment = payment if payment else order.get_last_payment()
    if last_payment and last_payment.charge_status in [
        ChargeStatus.PARTIALLY_REFUNDED,
        ChargeStatus.FULLY_REFUNDED,
    ]:
        total_refunded += sum(
            last_payment.transactions.filter(
                kind=TransactionKind.REFUND, is_success=True
            ).values_list("amount", flat=True),
            Decimal(0),
        )

    total_refunded += sum(
        order.payment_transactions.all().values_list("refunded_value", flat=True),
        Decimal(0),
    )

    if total_refunded >= order.total.gross.amount:
        call_event(manager.order_fully_refunded, order)


def order_voided(
    order: "Order",
    user: Optional[User],
    app: Optional["App"],
    payment: "Payment",
    manager: "PluginsManager",
):
    events.payment_voided_event(order=order, user=user, app=app, payment=payment)
    call_event(manager.order_updated, order)


def order_returned(
    order: "Order",
    user: Optional[User],
    app: Optional["App"],
    returned_lines: list[tuple[QuantityType, OrderLine]],
):
    order_returned_event(order=order, user=user, app=app, returned_lines=returned_lines)
    update_order_status(order)


def order_fulfilled(
    fulfillments: list[Fulfillment],
    user: Optional[User],
    app: Optional["App"],
    fulfillment_lines: list[FulfillmentLine],
    manager: "PluginsManager",
    gift_card_lines_info: list[GiftCardLineData],
    site_settings: "SiteSettings",
    notify_customer=True,
):
    from ..giftcard.utils import gift_cards_create

    order = fulfillments[0].order
    # transaction ensures webhooks are triggered only when order status and fulfillment
    # events are successfully created
    with traced_atomic_transaction():
        update_order_status(order)
        gift_cards_create(
            order,
            gift_card_lines_info,
            site_settings,
            user,
            app,
            manager,
        )
        events.fulfillment_fulfilled_items_event(
            order=order, user=user, app=app, fulfillment_lines=fulfillment_lines
        )
        call_event(manager.order_updated, order)
        for fulfillment in fulfillments:
            call_event(manager.fulfillment_created, fulfillment, notify_customer)

        if order.status == OrderStatus.FULFILLED:
            call_event(manager.order_fulfilled, order)
            for fulfillment in fulfillments:
                call_event(manager.fulfillment_approved, fulfillment)

    if notify_customer:
        for fulfillment in fulfillments:
            send_fulfillment_confirmation_to_customer(
                order, fulfillment, user, app, manager
            )


def order_awaits_fulfillment_approval(
    fulfillments: list[Fulfillment],
    user: Optional[User],
    app: Optional["App"],
    fulfillment_lines: list[FulfillmentLine],
    manager: "PluginsManager",
    _gift_card_lines: list["GiftCardLineData"],
    _site_settings: "SiteSettings",
    _notify_customer=True,
):
    order = fulfillments[0].order
    events.fulfillment_awaits_approval_event(
        order=order, user=user, app=app, fulfillment_lines=fulfillment_lines
    )
    call_event(manager.order_updated, order)


def order_authorized(
    order: "Order",
    user: Optional[User],
    app: Optional["App"],
    amount: "Decimal",
    payment: "Payment",
    manager: "PluginsManager",
):
    events.payment_authorized_event(
        order=order, user=user, app=app, amount=amount, payment=payment
    )
    call_event(manager.order_updated, order)


def order_charged(
    order_info: "OrderInfo",
    user: Optional[User],
    app: Optional["App"],
    amount: Optional["Decimal"],
    payment: Optional["Payment"],
    manager: "PluginsManager",
    site_settings: Optional["SiteSettings"] = None,
):
    order = order_info.order
    if payment and amount is not None:
        events.payment_captured_event(
            order=order, user=user, app=app, amount=amount, payment=payment
        )
    call_event(manager.order_paid, order)
    if order.charge_status in [OrderChargeStatus.FULL, OrderChargeStatus.OVERCHARGED]:
        handle_fully_paid_order(manager, order_info, user, app, site_settings)
    else:
        call_event(manager.order_updated, order)


def order_transaction_updated(
    order_info: "OrderInfo",
    transaction_item: "TransactionItem",
    manager: "PluginsManager",
    user: Optional[User],
    app: Optional["App"],
    previous_authorized_value: Decimal,
    previous_charged_value: Decimal,
    previous_refunded_value: Decimal,
    site_settings: Optional["SiteSettings"] = None,
):
    order_updated = False
    if transaction_item.authorized_value != previous_authorized_value:
        order_updated = True
    if transaction_item.charged_value > previous_charged_value:
        # order_updated False as order_charged triggers order_updated
        order_updated = False
        order_charged(
            order_info,
            user,
            app,
            amount=order_info.payment.total if order_info.payment else None,
            payment=order_info.payment,
            site_settings=site_settings,
            manager=manager,
        )
    elif transaction_item.charged_value != previous_charged_value:
        order_updated = True

    if transaction_item.refunded_value > previous_refunded_value:
        # order_updated False as order_refunded triggers order_updated
        order_updated = False
        order_refunded(
            order=order_info.order,
            user=user,
            app=app,
            amount=transaction_item.refunded_value - previous_refunded_value,
            payment=None,
            manager=manager,
        )

    if order_updated:
        call_event(manager.order_updated, order_info.order)


def fulfillment_tracking_updated(
    fulfillment: Fulfillment,
    user: User,
    app: Optional["App"],
    tracking_number: str,
    manager: "PluginsManager",
):
    events.fulfillment_tracking_updated_event(
        order=fulfillment.order,
        user=user,
        app=app,
        tracking_number=tracking_number,
        fulfillment=fulfillment,
    )
    call_event(manager.tracking_number_updated, fulfillment)
    call_event(manager.order_updated, fulfillment.order)


def cancel_fulfillment(
    fulfillment: Fulfillment,
    user: User,
    app: Optional["App"],
    warehouse: Optional["Warehouse"],
    manager: "PluginsManager",
):
    """Cancel fulfillment.

    Return products to corresponding stocks if warehouse was defined.
    """
    with traced_atomic_transaction():
        fulfillment = Fulfillment.objects.select_for_update().get(pk=fulfillment.pk)
        events.fulfillment_canceled_event(
            order=fulfillment.order, user=user, app=app, fulfillment=fulfillment
        )
        if warehouse:
            restock_fulfillment_lines(fulfillment, warehouse)
            events.fulfillment_restocked_items_event(
                order=fulfillment.order,
                user=user,
                app=app,
                fulfillment=fulfillment,
                warehouse_pk=warehouse.pk,
            )
        fulfillment.status = FulfillmentStatus.CANCELED
        fulfillment.save(update_fields=["status"])
        update_order_status(fulfillment.order)
        call_event(manager.fulfillment_canceled, fulfillment)
        call_event(manager.order_updated, fulfillment.order)
    return fulfillment


def cancel_waiting_fulfillment(
    fulfillment: Fulfillment,
    user: User,
    app: Optional["App"],
    manager: "PluginsManager",
):
    """Cancel fulfillment which is in waiting for approval state."""
    fulfillment = Fulfillment.objects.get(pk=fulfillment.pk)
    # transaction ensures sending webhooks after order line is updated and events are
    # successfully created
    with traced_atomic_transaction():
        events.fulfillment_canceled_event(
            order=fulfillment.order, user=user, app=app, fulfillment=None
        )

        order_lines = []
        for line in fulfillment:
            order_line = line.order_line
            order_line.quantity_fulfilled -= line.quantity
            order_lines.append(order_line)
        OrderLine.objects.bulk_update(order_lines, ["quantity_fulfilled"])

        fulfillment.delete()
        update_order_status(fulfillment.order)
        call_event(manager.fulfillment_canceled, fulfillment)
        call_event(manager.order_updated, fulfillment.order)


def approve_fulfillment(
    fulfillment: Fulfillment,
    user: User,
    app: Optional["App"],
    manager: "PluginsManager",
    settings: "SiteSettings",
    notify_customer=True,
    allow_stock_to_be_exceeded: bool = False,
):
    from ..giftcard.utils import gift_cards_create

    with traced_atomic_transaction():
        fulfillment.status = FulfillmentStatus.FULFILLED
        fulfillment.save()
        order = fulfillment.order
        if notify_customer:
            send_fulfillment_confirmation_to_customer(
                fulfillment.order, fulfillment, user, app, manager
            )
        events.fulfillment_fulfilled_items_event(
            order=order,
            user=user,
            app=app,
            fulfillment_lines=list(fulfillment.lines.all()),
        )
        lines_to_fulfill = []
        gift_card_lines_info = []
        insufficient_stocks = []
        for fulfillment_line in fulfillment.lines.all().prefetch_related(
            "order_line__variant"
        ):
            order_line = fulfillment_line.order_line
            variant = fulfillment_line.order_line.variant

            stock = fulfillment_line.stock

            if stock is None:
                warehouse_pk = None
                if not allow_stock_to_be_exceeded:
                    error_data = InsufficientStockData(
                        variant=variant,
                        order_line=order_line,
                        warehouse_pk=warehouse_pk,
                        available_quantity=0,
                    )
                    insufficient_stocks.append(error_data)
            else:
                warehouse_pk = stock.warehouse_id

            lines_to_fulfill.append(
                OrderLineInfo(
                    line=order_line,
                    quantity=fulfillment_line.quantity,
                    variant=variant,
                    warehouse_pk=warehouse_pk,
                )
            )
            if order_line.is_gift_card:
                gift_card_lines_info.append(
                    GiftCardLineData(
                        quantity=fulfillment_line.quantity,
                        order_line=order_line,
                        variant=variant,
                        fulfillment_line=fulfillment_line,
                    )
                )

        if insufficient_stocks:
            raise InsufficientStock(insufficient_stocks)

        _decrease_stocks(lines_to_fulfill, manager, allow_stock_to_be_exceeded)
        order.refresh_from_db()
        update_order_status(order)

        call_event(manager.order_updated, order)
        call_event(manager.fulfillment_approved, fulfillment, notify_customer)
        if order.status == OrderStatus.FULFILLED:
            call_event(manager.order_fulfilled, order)

        if gift_card_lines_info:
            gift_cards_create(
                order,
                gift_card_lines_info,
                settings,
                user,
                app,
                manager,
            )

    return fulfillment


def mark_order_as_paid_with_transaction(
    order: "Order",
    request_user: User,
    app: Optional["App"],
    manager: "PluginsManager",
    external_reference: Optional[str] = None,
):
    """Mark order as paid.

    Allows to create a transaction for an order.
    """
    with transaction.atomic():
        create_transaction_for_order(
            order=order,
            user=request_user,
            app=app,
            psp_reference=external_reference,
            charged_value=order.total.gross.amount,
            available_actions=[TransactionAction.REFUND],
            name=MARK_AS_PAID_TRANSACTION_NAME,
        )
        updates_amounts_for_order(order)
        events.order_manually_marked_as_paid_event(
            order=order,
            user=request_user,
            app=app,
            transaction_reference=external_reference,
        )
        call_event(manager.order_fully_paid, order)
        call_event(manager.order_updated, order)


def mark_order_as_paid_with_payment(
    order: "Order",
    request_user: User,
    app: Optional["App"],
    manager: "PluginsManager",
    external_reference: Optional[str] = None,
):
    """Mark order as paid.

    Allows to create a payment for an order without actually performing any
    payment by the gateway.
    """
    # transaction ensures that webhooks are triggered when payments and transactions are
    # properly created
    with traced_atomic_transaction():
        payment = create_payment(
            gateway=CustomPaymentChoices.MANUAL,
            payment_token="",
            currency=order.total.gross.currency,
            email=order.user_email,
            total=order.total.gross.amount,
            order=order,
            external_reference=external_reference,
        )
        payment.charge_status = ChargeStatus.FULLY_CHARGED
        payment.captured_amount = order.total.gross.amount
        payment.save(update_fields=["captured_amount", "charge_status", "modified_at"])

        Transaction.objects.create(
            payment=payment,
            action_required=False,
            kind=TransactionKind.EXTERNAL,
            token=external_reference or "",
            is_success=True,
            amount=order.total.gross.amount,
            currency=order.total.gross.currency,
            gateway_response={},
        )
        events.order_manually_marked_as_paid_event(
            order=order,
            user=request_user,
            app=app,
            transaction_reference=external_reference,
        )

        call_event(manager.order_fully_paid, order)
        call_event(manager.order_updated, order)

        update_order_charge_data(
            order,
        )
        update_order_authorize_data(
            order,
        )


def clean_mark_order_as_paid(order: "Order"):
    """Check if an order can be marked as paid."""
    if order.payments.exists():
        raise PaymentError(
            "Orders with payments can not be manually marked as paid.",
        )
    if order.payment_transactions.exists():
        raise PaymentError(
            "Orders with transactions can not be manually marked as paid.",
        )


def _decrease_stocks(order_lines_info, manager, allow_stock_to_be_exceeded=False):
    lines_to_decrease_stock = get_order_lines_with_track_inventory(order_lines_info)
    if lines_to_decrease_stock:
        decrease_stock(
            lines_to_decrease_stock,
            manager,
            allow_stock_to_be_exceeded=allow_stock_to_be_exceeded,
        )


def _increase_order_line_quantity(order_lines_info):
    order_lines = []
    for line_info in order_lines_info:
        line = line_info.line
        line.quantity_fulfilled += line_info.quantity
        order_lines.append(line)

    OrderLine.objects.bulk_update(order_lines, ["quantity_fulfilled"])


def fulfill_order_lines(
    order_lines_info: Iterable["OrderLineInfo"],
    manager: "PluginsManager",
    allow_stock_to_be_exceeded: bool = False,
):
    """Fulfill order line with given quantity."""
    # transaction ensures that there is a consistency between quantities in order line
    # and stocks
    with traced_atomic_transaction():
        _decrease_stocks(order_lines_info, manager, allow_stock_to_be_exceeded)
        _increase_order_line_quantity(order_lines_info)


def automatically_fulfill_digital_lines(
    order_info: "OrderInfo", manager: "PluginsManager"
):
    """Fulfill all digital lines which have enabled automatic fulfillment setting.

    Send confirmation email afterward.
    """
    order = order_info.order
    digital_lines_data = [
        line_data
        for line_data in order_info.lines_data
        if not line_data.line.is_shipping_required and line_data.digital_content
    ]
    # transaction ensures fulfillment consistency
    with traced_atomic_transaction():
        if not digital_lines_data:
            return
        fulfillment, created = Fulfillment.objects.get_or_create(order=order)

        fulfillments = []
        lines_info = []
        for line_data in digital_lines_data:
            if not order_line_needs_automatic_fulfillment(line_data):
                continue
            digital_content = line_data.digital_content
            line = line_data.line
            if digital_content:
                digital_content.urls.create(line=line)
            quantity = line_data.quantity
            fulfillments.append(
                FulfillmentLine(
                    fulfillment=fulfillment, order_line=line, quantity=quantity
                )
            )
            allocation = line.allocations.first()
            if allocation:
                line_data.warehouse_pk = allocation.stock.warehouse.pk
            else:
                # allocation is not created when track inventory for given product
                # is turned off so it doesn't matter which warehouse we'll use
                if line_data.variant:
                    stock = line_data.variant.stocks.first()
                    if stock:
                        line_data.warehouse_pk = stock.warehouse.pk

            lines_info.append(line_data)

        FulfillmentLine.objects.bulk_create(fulfillments)
        fulfill_order_lines(lines_info, manager)

        send_fulfillment_confirmation_to_customer(
            order, fulfillment, user=order.user, app=None, manager=manager
        )
        if created:
            manager.fulfillment_created(fulfillment)
        update_order_status(order)


def _create_fulfillment_lines(
    fulfillment: Fulfillment,
    warehouse_pk: UUID,
    lines_data: list[OrderFulfillmentLineInfo],
    channel_slug: str,
    gift_card_lines_info: list[GiftCardLineData],
    manager: "PluginsManager",
    decrease_stock: bool = True,
    allow_stock_to_be_exceeded: bool = False,
) -> list[FulfillmentLine]:
    """Modify stocks and allocations. Return list of unsaved FulfillmentLines.

    Args:
        fulfillment (Fulfillment): Fulfillment to create lines
        warehouse_pk (str): Warehouse to fulfill order.
        lines_data (List[Dict]): List with information from which system
            create FulfillmentLines. Example:
                [
                    {
                        "order_line": (OrderLine),
                        "quantity": (int),
                    },
                    ...
                ]
        channel_slug (str): Channel for which fulfillment lines should be created.
        gift_card_lines_info (List): List with information required
            to create gift cards.
        manager (PluginsManager): Plugin manager from given context
        decrease_stock (Bool): Stocks will get decreased if this is True.
        allow_stock_to_be_exceeded (bool): If `True` then stock quantity could exceed.
            Default value is set to `False`.

    Return:
        List[FulfillmentLine]: Unsaved fulfillment lines created for this fulfillment
            based on information form `lines`

    Raise:
        InsufficientStock: If system hasn't contained enough item in stock for any line.

    """
    lines = [line_data["order_line"] for line_data in lines_data]
    variants = [line.variant for line in lines if line.variant]
    stocks = (
        Stock.objects.for_channel_and_country(channel_slug)
        .filter(warehouse_id=warehouse_pk, product_variant__in=variants)
        .select_related("product_variant")
    )

    variant_to_stock: dict[int, list[Stock]] = defaultdict(list)
    for stock in stocks:
        variant_to_stock[stock.product_variant_id].append(stock)

    insufficient_stocks = []
    fulfillment_lines = []
    lines_info = []
    for line in lines_data:
        quantity = line["quantity"]
        order_line = line["order_line"]
        if quantity > 0:
            variant = order_line.variant
            stock = None
            if variant:
                line_stocks = variant_to_stock.get(variant.id)
                stock = line_stocks[0] if line_stocks else None

            # If there is no stock but allow_stock_to_be_exceeded == True
            # we proceed with fulfilling the order, treat as error otherwise
            if stock is None and not allow_stock_to_be_exceeded:
                error_data = InsufficientStockData(
                    variant=variant,
                    order_line=order_line,
                    warehouse_pk=warehouse_pk,
                    available_quantity=0,
                )
                insufficient_stocks.append(error_data)
                continue

            is_digital = order_line.is_digital
            lines_info.append(
                OrderLineInfo(
                    line=order_line,
                    is_digital=is_digital,
                    quantity=quantity,
                    variant=variant,
                    warehouse_pk=warehouse_pk,
                )
            )
            if variant and is_digital:
                variant.digital_content.urls.create(line=order_line)
            fulfillment_line = FulfillmentLine(
                order_line=order_line,
                fulfillment=fulfillment,
                quantity=quantity,
                stock=stock,
            )
            fulfillment_lines.append(fulfillment_line)
            if order_line.is_gift_card:
                gift_card_lines_info.append(
                    GiftCardLineData(
                        quantity=quantity,
                        order_line=order_line,
                        variant=variant,
                        fulfillment_line=fulfillment_line,
                    )
                )

    if insufficient_stocks:
        raise InsufficientStock(insufficient_stocks)

    if lines_info:
        if decrease_stock:
            _decrease_stocks(lines_info, manager, allow_stock_to_be_exceeded)
        _increase_order_line_quantity(lines_info)

    return fulfillment_lines


def create_fulfillments(
    user: Optional[User],
    app: Optional["App"],
    order: "Order",
    fulfillment_lines_for_warehouses: dict[UUID, list[OrderFulfillmentLineInfo]],
    manager: "PluginsManager",
    site_settings: "SiteSettings",
    notify_customer: bool = True,
    approved: bool = True,
    allow_stock_to_be_exceeded: bool = False,
    tracking_number: str = "",
) -> list[Fulfillment]:
    """Fulfill order.

    Function create fulfillments with lines.
    Next updates Order based on created fulfillments.

    Args:
        user (User): User who trigger this action.
        app (App): App that trigger the action.
        order (Order): Order to fulfill
        fulfillment_lines_for_warehouses (Dict): Dict with information from which
            system create fulfillments. Example:
                {
                    (Warehouse.pk): [
                        {
                            "order_line": (OrderLine),
                            "quantity": (int),
                        },
                        ...
                    ]
                }
        manager (PluginsManager): Base manager for handling plugins logic.
        notify_customer (bool): If `True` system send email about
            fulfillments to customer.
        site_settings (SiteSettings): Site settings used for creating gift cards.
        approved (Boolean): fulfillments will have status fulfilled if it's True,
            otherwise waiting_for_approval.
        allow_stock_to_be_exceeded (bool): If `True` then stock quantity could exceed.
            Default value is set to `False`.
        tracking_number (str): Optional fulfillment tracking number.

    Return:
        List[Fulfillment]: Fulfillmet with lines created for this order
            based on information form `fulfillment_lines_for_warehouses`


    Raise:
        InsufficientStock: If system hasn't containt enough item in stock for any line.

    """
    fulfillments: list[Fulfillment] = []
    fulfillment_lines: list[FulfillmentLine] = []
    gift_card_lines_info: list[GiftCardLineData] = []
    status = (
        FulfillmentStatus.FULFILLED
        if approved
        else FulfillmentStatus.WAITING_FOR_APPROVAL
    )
    with traced_atomic_transaction():
        for warehouse_pk in fulfillment_lines_for_warehouses:
            fulfillment = Fulfillment.objects.create(
                order=order, status=status, tracking_number=tracking_number
            )
            fulfillments.append(fulfillment)
            fulfillment_lines.extend(
                _create_fulfillment_lines(
                    fulfillment,
                    warehouse_pk,
                    fulfillment_lines_for_warehouses[warehouse_pk],
                    order.channel.slug,
                    gift_card_lines_info,
                    manager,
                    decrease_stock=approved,
                    allow_stock_to_be_exceeded=allow_stock_to_be_exceeded,
                )
            )
            if tracking_number:
                call_event(manager.tracking_number_updated, fulfillment)

        FulfillmentLine.objects.bulk_create(fulfillment_lines)
        order.refresh_from_db()
        post_creation_func = (
            order_fulfilled if approved else order_awaits_fulfillment_approval
        )
        transaction.on_commit(
            lambda: post_creation_func(
                fulfillments,
                user,
                app,
                fulfillment_lines,
                manager,
                gift_card_lines_info,
                site_settings,
                notify_customer,
            )
        )

    return fulfillments


# @cf::ornament.saleor.order
def create_fulfillments_internal(order: "Order"):
    lines_for_warehouses: DefaultDict[
        UUID, List[OrderFulfillmentLineInfo]
    ] = defaultdict(list)

    if not order.user:
        logger.error(
            f"You are trying to fullfill an order for anonymous user! {order.pk}"
        )
        raise PermissionDenied()

    site = Site.objects.get_current()
    manager = get_plugins_manager()
    insufficient_stocks = []

    for line in order.lines.all():
        stock = (
            line.variant.stocks.for_channel_and_country(order.channel).first()
            if line.variant
            else None
        )

        if not stock:
            error_data = InsufficientStockData(
                variant=line.variant,
                order_line=line,
                available_quantity=0,
            )
            insufficient_stocks.append(error_data)
            continue

        warehouse_pk = stock.warehouse_id
        lines_for_warehouses[warehouse_pk].append(
            {"order_line": line, "quantity": line.quantity}
        )

    if insufficient_stocks:
        raise InsufficientStock(insufficient_stocks)

    create_fulfillments(
        user=order.user,
        app=None,
        order=order,
        fulfillment_lines_for_warehouses=dict(lines_for_warehouses),
        manager=manager,
        site_settings=site.settings,
    )

    mark_order_as_paid_with_payment(
        order=order, request_user=order.user, app=None, manager=manager
    )


def _get_fulfillment_line_if_exists(
    fulfillment_lines: list[FulfillmentLine], order_line_id, stock_id=None
):
    for line in fulfillment_lines:
        if line.order_line_id == order_line_id and line.stock_id == stock_id:
            return line
    return None


def _get_fulfillment_line(
    target_fulfillment: Fulfillment,
    lines_in_target_fulfillment: list[FulfillmentLine],
    order_line_id: OrderLineIDType,
    stock_id: Optional[int] = None,
) -> tuple[FulfillmentLine, bool]:
    """Get fulfillment line if extists or create new fulfillment line object."""
    # Check if line for order_line_id and stock_id does not exist in DB.
    moved_line = _get_fulfillment_line_if_exists(
        lines_in_target_fulfillment,
        order_line_id,
        stock_id,
    )
    fulfillment_line_existed = True
    if not moved_line:
        # Create new not saved FulfillmentLine object and assign it to target
        # fulfillment
        fulfillment_line_existed = False
        moved_line = FulfillmentLine(
            fulfillment=target_fulfillment,
            order_line_id=order_line_id,
            stock_id=stock_id,
            quantity=0,
        )
    return moved_line, fulfillment_line_existed


def _move_order_lines_to_target_fulfillment(
    order_lines_to_move: list[OrderLineInfo],
    target_fulfillment: Fulfillment,
    manager: "PluginsManager",
) -> list[FulfillmentLine]:
    """Move order lines with given quantity to the target fulfillment."""
    fulfillment_lines_to_create: list[FulfillmentLine] = []
    order_lines_to_update: list[OrderLine] = []

    lines_to_dellocate: list[OrderLineInfo] = []
    # transaction ensures consistent data in order lines and fulfillment lines
    with traced_atomic_transaction():
        for line_data in order_lines_to_move:
            line_to_move = line_data.line
            quantity_to_move = line_data.quantity

            # calculate the quantity fulfilled/unfulfilled to move
            unfulfilled_to_move = min(
                line_to_move.quantity_unfulfilled, quantity_to_move
            )
            line_to_move.quantity_fulfilled += unfulfilled_to_move

            fulfillment_line = FulfillmentLine(
                fulfillment=target_fulfillment,
                order_line_id=line_to_move.id,
                stock_id=None,
                quantity=unfulfilled_to_move,
            )

            # update current lines with new value of quantity
            order_lines_to_update.append(line_to_move)

            fulfillment_lines_to_create.append(fulfillment_line)

            line_allocations_exists = line_to_move.allocations.exists()
            if line_allocations_exists:
                lines_to_dellocate.append(
                    OrderLineInfo(line=line_to_move, quantity=unfulfilled_to_move)
                )

        if lines_to_dellocate:
            try:
                deallocate_stock(lines_to_dellocate, manager)
            except AllocationError as e:
                lines = [str(line.pk) for line in e.order_lines]
                logger.warning(
                    "Unable to deallocate stock for lines.", extra={"lines": lines}
                )

        created_fulfillment_lines = FulfillmentLine.objects.bulk_create(
            fulfillment_lines_to_create
        )
        OrderLine.objects.bulk_update(order_lines_to_update, ["quantity_fulfilled"])
    return created_fulfillment_lines


def _move_fulfillment_lines_to_target_fulfillment(
    fulfillment_lines_to_move: list[FulfillmentLineData],
    lines_in_target_fulfillment: list[FulfillmentLine],
    target_fulfillment: Fulfillment,
):
    """Move fulfillment lines with given quantity to the target fulfillment."""
    fulfillment_lines_to_create: list[FulfillmentLine] = []
    fulfillment_lines_to_update: list[FulfillmentLine] = []
    empty_fulfillment_lines_to_delete: list[FulfillmentLine] = []

    # transaction ensures consistency in fulfillment lines data
    with traced_atomic_transaction():
        for fulfillment_line_data in fulfillment_lines_to_move:
            fulfillment_line = fulfillment_line_data.line
            quantity_to_move = fulfillment_line_data.quantity

            moved_line, fulfillment_line_existed = _get_fulfillment_line(
                target_fulfillment=target_fulfillment,
                lines_in_target_fulfillment=lines_in_target_fulfillment,
                order_line_id=fulfillment_line.order_line_id,
                stock_id=fulfillment_line.stock_id,
            )

            # calculate the quantity fulfilled/unfulfilled/to move
            fulfilled_to_move = min(fulfillment_line.quantity, quantity_to_move)
            quantity_to_move -= fulfilled_to_move
            moved_line.quantity += fulfilled_to_move
            fulfillment_line.quantity -= fulfilled_to_move

            if fulfillment_line.quantity == 0:
                # the fulfillment line without any items will be deleted
                empty_fulfillment_lines_to_delete.append(fulfillment_line)
            else:
                # update with new quantity value
                fulfillment_lines_to_update.append(fulfillment_line)

            if moved_line.quantity > 0 and not fulfillment_line_existed:
                # If this is new type of (order_line, stock) then we create new
                # fulfillment line
                fulfillment_lines_to_create.append(moved_line)
            elif fulfillment_line_existed:
                # if target fulfillment already have the same line, we  just update the
                # quantity
                fulfillment_lines_to_update.append(moved_line)

        # update the fulfillment lines with new values
        FulfillmentLine.objects.bulk_update(fulfillment_lines_to_update, ["quantity"])
        FulfillmentLine.objects.bulk_create(fulfillment_lines_to_create)

        # Remove the empty fulfillment lines
        FulfillmentLine.objects.filter(
            id__in=[f.id for f in empty_fulfillment_lines_to_delete]
        ).delete()


def __get_shipping_refund_amount(
    refund_shipping_costs: bool,
    refund_amount: Optional[Decimal],
    shipping_price: Decimal,
) -> Optional[Decimal]:
    # We set shipping refund amount only when refund amount is calculated by Saleor
    shipping_refund_amount = None
    if refund_shipping_costs and refund_amount is None:
        shipping_refund_amount = shipping_price
    return shipping_refund_amount


def create_refund_fulfillment(
    user: Optional[User],
    app: Optional["App"],
    order,
    payment,
    order_lines_to_refund: list[OrderLineInfo],
    fulfillment_lines_to_refund: list[FulfillmentLineData],
    manager: "PluginsManager",
    amount=None,
    refund_shipping_costs=False,
):
    """Proceed with all steps required for refunding products.

    Calculate refunds for products based on the order's lines and fulfillment
    lines.  The logic takes the list of order lines, fulfillment lines, and their
    quantities which is used to create the refund fulfillment. The stock for
    unfulfilled lines will be deallocated.
    """

    shipping_refund_amount = __get_shipping_refund_amount(
        refund_shipping_costs, amount, order.shipping_price_gross_amount
    )

    with transaction_with_commit_on_errors():
        total_refund_amount = _process_refund(
            user=user,
            app=app,
            order=order,
            payment=payment,
            order_lines_to_refund=order_lines_to_refund,
            fulfillment_lines_to_refund=fulfillment_lines_to_refund,
            amount=amount,
            refund_shipping_costs=refund_shipping_costs,
            manager=manager,
        )
        refunded_fulfillment = Fulfillment.objects.create(
            status=FulfillmentStatus.REFUNDED,
            order=order,
            total_refund_amount=total_refund_amount,
            shipping_refund_amount=shipping_refund_amount,
        )
        created_fulfillment_lines = _move_order_lines_to_target_fulfillment(
            order_lines_to_move=order_lines_to_refund,
            target_fulfillment=refunded_fulfillment,
            manager=manager,
        )

        _move_fulfillment_lines_to_target_fulfillment(
            fulfillment_lines_to_move=fulfillment_lines_to_refund,
            lines_in_target_fulfillment=created_fulfillment_lines,
            target_fulfillment=refunded_fulfillment,
        )

        # Delete fulfillments without lines after lines are moved.
        Fulfillment.objects.filter(
            order=order,
            lines=None,
            status__in=[
                FulfillmentStatus.FULFILLED,
                FulfillmentStatus.WAITING_FOR_APPROVAL,
            ],
        ).delete()
        call_event(manager.order_updated, order)

    return refunded_fulfillment


def _populate_replace_order_fields(original_order: "Order"):
    replace_order = Order()
    replace_order.status = OrderStatus.DRAFT
    replace_order.user_id = original_order.user_id
    replace_order.language_code = original_order.language_code
    replace_order.user_email = original_order.user_email
    replace_order.currency = original_order.currency
    replace_order.channel = original_order.channel
    replace_order.display_gross_prices = original_order.display_gross_prices
    replace_order.redirect_url = original_order.redirect_url
    replace_order.original = original_order
    replace_order.origin = OrderOrigin.REISSUE
    replace_order.metadata = original_order.metadata
    replace_order.private_metadata = original_order.private_metadata

    if original_order.billing_address:
        original_order.billing_address.pk = None
        replace_order.billing_address = original_order.billing_address
        replace_order.billing_address.save()
    if original_order.shipping_address:
        original_order.shipping_address.pk = None
        replace_order.shipping_address = original_order.shipping_address
        replace_order.shipping_address.save()
    replace_order.save()
    original_order.refresh_from_db()
    return replace_order


def create_replace_order(
    user: Optional[User],
    app: Optional["App"],
    original_order: "Order",
    order_lines_to_replace: list[OrderLineInfo],
    fulfillment_lines_to_replace: list[FulfillmentLineData],
) -> "Order":
    """Create draft order with lines to replace."""

    replace_order = _populate_replace_order_fields(original_order)
    order_line_to_create: dict[OrderLineIDType, OrderLine] = dict()
    # transaction is needed to ensure data consistency for order lines
    with traced_atomic_transaction():
        # iterate over lines without fulfillment to get the items for replace.
        # deepcopy to not lose the reference for lines assigned to original order
        for line_data in deepcopy(order_lines_to_replace):
            order_line = line_data.line
            order_line_id = order_line.pk
            order_line.pk = None
            order_line.order = replace_order
            order_line.quantity = line_data.quantity
            order_line.quantity_fulfilled = 0
            order_line.old_id = None
            # we set order_line_id as a key to use it for iterating over fulfillment
            # items
            order_line_to_create[order_line_id] = order_line

        order_lines_with_fulfillment = OrderLine.objects.in_bulk(
            [line_data.line.order_line_id for line_data in fulfillment_lines_to_replace]
        )
        for fulfillment_line_data in fulfillment_lines_to_replace:
            fulfillment_line = fulfillment_line_data.line
            order_line_id = fulfillment_line.order_line_id

            # if order_line_id exists in order_line_to_create, it means that we already
            # have prepared new order_line for this fulfillment. In that case we need to
            # increase quantity amount of new order_line by fulfillment_line.quantity
            if order_line_id in order_line_to_create:
                order_line_to_create[
                    order_line_id
                ].quantity += fulfillment_line_data.quantity
                continue

            order_line_from_fulfillment = order_lines_with_fulfillment[order_line_id]
            order_line = order_line_from_fulfillment
            order_line_id = order_line.pk
            order_line.pk = None
            order_line.old_id = None
            order_line.order = replace_order
            order_line.quantity = fulfillment_line_data.quantity
            order_line.quantity_fulfilled = 0
            order_line_to_create[order_line_id] = order_line

        lines_to_create = list(order_line_to_create.values())
        OrderLine.objects.bulk_create(lines_to_create)

        draft_order_created_from_replace_event(
            draft_order=replace_order,
            original_order=original_order,
            user=user,
            app=app,
            lines=lines_to_create,
        )
        return replace_order


def _move_lines_to_return_fulfillment(
    order_lines: list[OrderLineInfo],
    fulfillment_lines: list[FulfillmentLineData],
    fulfillment_status: str,
    order: "Order",
    total_refund_amount: Optional[Decimal],
    shipping_refund_amount: Optional[Decimal],
    manager: "PluginsManager",
) -> Fulfillment:
    target_fulfillment = Fulfillment.objects.create(
        status=fulfillment_status,
        order=order,
        total_refund_amount=total_refund_amount,
        shipping_refund_amount=shipping_refund_amount,
    )
    lines_in_target_fulfillment = _move_order_lines_to_target_fulfillment(
        order_lines_to_move=order_lines,
        target_fulfillment=target_fulfillment,
        manager=manager,
    )

    fulfillment_lines_already_refunded = FulfillmentLine.objects.filter(
        fulfillment__order=order, fulfillment__status=FulfillmentStatus.REFUNDED
    ).values_list("id", flat=True)

    refunded_fulfillment_lines_to_return = []
    fulfillment_lines_to_return = []

    for line_data in fulfillment_lines:
        if line_data.line.id in fulfillment_lines_already_refunded:
            # item already refunded should be moved to fulfillment with status
            # REFUNDED_AND_RETURNED
            refunded_fulfillment_lines_to_return.append(line_data)
        else:
            # the rest of the items should be moved to target fulfillment
            fulfillment_lines_to_return.append(line_data)

    _move_fulfillment_lines_to_target_fulfillment(
        fulfillment_lines_to_move=fulfillment_lines_to_return,
        lines_in_target_fulfillment=lines_in_target_fulfillment,
        target_fulfillment=target_fulfillment,
    )

    if refunded_fulfillment_lines_to_return:
        if fulfillment_status == FulfillmentStatus.REFUNDED_AND_RETURNED:
            refund_and_return_fulfillment = target_fulfillment
        else:
            refund_and_return_fulfillment = Fulfillment.objects.create(
                status=FulfillmentStatus.REFUNDED_AND_RETURNED, order=order
            )
        _move_fulfillment_lines_to_target_fulfillment(
            fulfillment_lines_to_move=refunded_fulfillment_lines_to_return,
            lines_in_target_fulfillment=[],
            target_fulfillment=refund_and_return_fulfillment,
        )

    return target_fulfillment


def _move_lines_to_replace_fulfillment(
    order_lines_to_replace: list[OrderLineInfo],
    fulfillment_lines_to_replace: list[FulfillmentLineData],
    order: "Order",
    manager: "PluginsManager",
) -> Fulfillment:
    target_fulfillment = Fulfillment.objects.create(
        status=FulfillmentStatus.REPLACED, order=order
    )
    lines_in_target_fulfillment = _move_order_lines_to_target_fulfillment(
        order_lines_to_move=order_lines_to_replace,
        target_fulfillment=target_fulfillment,
        manager=manager,
    )
    _move_fulfillment_lines_to_target_fulfillment(
        fulfillment_lines_to_move=fulfillment_lines_to_replace,
        lines_in_target_fulfillment=lines_in_target_fulfillment,
        target_fulfillment=target_fulfillment,
    )
    return target_fulfillment


def create_return_fulfillment(
    user: Optional[User],
    app: Optional["App"],
    order: "Order",
    order_lines: list[OrderLineInfo],
    fulfillment_lines: list[FulfillmentLineData],
    total_refund_amount: Optional[Decimal],
    shipping_refund_amount: Optional[Decimal],
    manager: "PluginsManager",
) -> Fulfillment:
    status = FulfillmentStatus.RETURNED
    if total_refund_amount is not None:
        status = FulfillmentStatus.REFUNDED_AND_RETURNED
    with traced_atomic_transaction():
        return_fulfillment = _move_lines_to_return_fulfillment(
            order_lines=order_lines,
            fulfillment_lines=fulfillment_lines,
            fulfillment_status=status,
            order=order,
            total_refund_amount=total_refund_amount,
            shipping_refund_amount=shipping_refund_amount,
            manager=manager,
        )
        returned_lines: dict[OrderLineIDType, tuple[QuantityType, OrderLine]] = dict()
        order_lines_with_fulfillment = OrderLine.objects.in_bulk(
            [line_data.line.order_line_id for line_data in fulfillment_lines]
        )
        for line_data in order_lines:
            returned_lines[line_data.line.id] = (line_data.quantity, line_data.line)
        for line_data in fulfillment_lines:
            order_line = order_lines_with_fulfillment[line_data.line.order_line_id]
            returned_line = returned_lines.get(order_line.id)
            if returned_line:
                quantity, line = returned_line
                quantity += line_data.quantity
                returned_lines[order_line.id] = (quantity, line)
            else:
                returned_lines[order_line.id] = (
                    line_data.quantity,
                    order_line,
                )
        returned_lines_list = list(returned_lines.values())
        transaction.on_commit(
            lambda: order_returned(
                order,
                user=user,
                app=app,
                returned_lines=returned_lines_list,
            )
        )

    return return_fulfillment


def process_replace(
    user: Optional[User],
    app: Optional["App"],
    order: "Order",
    order_lines: list[OrderLineInfo],
    fulfillment_lines: list[FulfillmentLineData],
    manager: "PluginsManager",
) -> tuple[Fulfillment, Optional["Order"]]:
    """Create replace fulfillment and new draft order.

    Move all requested lines to fulfillment with status replaced. Based on original
    order create the draft order with all user details, and requested lines.
    """
    # transaction ensures consistency in fulfillments and orders
    with traced_atomic_transaction():
        replace_fulfillment = _move_lines_to_replace_fulfillment(
            order_lines_to_replace=order_lines,
            fulfillment_lines_to_replace=fulfillment_lines,
            order=order,
            manager=manager,
        )
        new_order = create_replace_order(
            user=user,
            app=app,
            original_order=order,
            order_lines_to_replace=order_lines,
            fulfillment_lines_to_replace=fulfillment_lines,
        )
        fulfillment_replaced_event(
            order=order,
            user=user,
            app=app,
            replaced_lines=list(new_order.lines.all()),
        )
        order_replacement_created(
            original_order=order,
            replace_order=new_order,
            user=user,
            app=app,
        )

    return replace_fulfillment, new_order


def create_fulfillments_for_returned_products(
    user: Optional[User],
    app: Optional["App"],
    order: "Order",
    payment: Optional[Payment],
    order_lines: list[OrderLineInfo],
    fulfillment_lines: list[FulfillmentLineData],
    manager: "PluginsManager",
    refund: bool = False,
    amount: Optional[Decimal] = None,
    refund_shipping_costs=False,
) -> tuple[Fulfillment, Optional[Fulfillment], Optional[Order]]:
    """Process the request for replacing or returning the products.

    Process the refund when the refund is set to True. The amount of refund will be
    calculated for all lines with statuses different from refunded.  The lines which
    are set to replace will not be included in the refund amount.

    If the amount is provided, the refund will be used for this amount.

    If refund_shipping_costs is True, the calculated refund amount will include
    shipping costs.

    All lines with replace set to True will be used to create a new draft order, with
    the same order details as the original order.  These lines will be moved to
    fulfillment with status replaced. The events with relation to new order will be
    created.

    All lines with replace set to False will be moved to fulfillment with status
    returned/refunded_and_returned - depends on refund flag and current line status.
    If the fulfillment line has refunded status it will be moved to
    returned_and_refunded
    """
    return_order_lines = [data for data in order_lines if not data.replace]
    return_fulfillment_lines = [data for data in fulfillment_lines if not data.replace]

    shipping_refund_amount = __get_shipping_refund_amount(
        refund_shipping_costs, amount, order.shipping_price_gross_amount
    )
    total_refund_amount = None
    with traced_atomic_transaction():
        if refund and payment:
            total_refund_amount = _process_refund(
                user=user,
                app=app,
                order=order,
                payment=payment,
                order_lines_to_refund=return_order_lines,
                fulfillment_lines_to_refund=return_fulfillment_lines,
                amount=amount,
                refund_shipping_costs=refund_shipping_costs,
                manager=manager,
            )

        replace_order_lines = [data for data in order_lines if data.replace]
        replace_fulfillment_lines = [data for data in fulfillment_lines if data.replace]

        replace_fulfillment, new_order = None, None
        if replace_order_lines or replace_fulfillment_lines:
            replace_fulfillment, new_order = process_replace(
                user=user,
                app=app,
                order=order,
                order_lines=replace_order_lines,
                fulfillment_lines=replace_fulfillment_lines,
                manager=manager,
            )
        return_fulfillment = create_return_fulfillment(
            user=user,
            app=app,
            order=order,
            order_lines=return_order_lines,
            fulfillment_lines=return_fulfillment_lines,
            total_refund_amount=total_refund_amount,
            shipping_refund_amount=shipping_refund_amount,
            manager=manager,
        )
        Fulfillment.objects.filter(
            order=order,
            lines=None,
            status__in=[
                FulfillmentStatus.FULFILLED,
                FulfillmentStatus.WAITING_FOR_APPROVAL,
            ],
        ).delete()

        call_event(manager.order_updated, order)
    return return_fulfillment, replace_fulfillment, new_order


def _calculate_refund_amount(
    return_order_lines: list[OrderLineInfo],
    return_fulfillment_lines: list[FulfillmentLineData],
    lines_to_refund: dict[OrderLineIDType, tuple[QuantityType, OrderLine]],
) -> Decimal:
    refund_amount = Decimal(0)
    for line_data in return_order_lines:
        refund_amount += line_data.quantity * line_data.line.unit_price_gross_amount
        lines_to_refund[line_data.line.id] = (line_data.quantity, line_data.line)

    if not return_fulfillment_lines:
        return refund_amount

    order_lines_with_fulfillment = OrderLine.objects.in_bulk(
        [line_data.line.order_line_id for line_data in return_fulfillment_lines]
    )
    for line_data in return_fulfillment_lines:
        # skip lines which were already refunded
        if line_data.line.fulfillment.status == FulfillmentStatus.REFUNDED:
            continue
        order_line = order_lines_with_fulfillment[line_data.line.order_line_id]
        refund_amount += line_data.quantity * order_line.unit_price_gross_amount

        data_from_all_refunded_lines = lines_to_refund.get(order_line.id)
        if data_from_all_refunded_lines:
            quantity, line = data_from_all_refunded_lines
            quantity += line_data.quantity
            lines_to_refund[order_line.id] = (quantity, line)
        else:
            lines_to_refund[order_line.id] = (line_data.quantity, order_line)
    return refund_amount


@transaction_with_commit_on_errors()
def _process_refund(
    user: Optional[User],
    app: Optional["App"],
    order: "Order",
    payment: Optional[Payment],
    order_lines_to_refund: list[OrderLineInfo],
    fulfillment_lines_to_refund: list[FulfillmentLineData],
    amount: Optional[Decimal],
    refund_shipping_costs: bool,
    manager: "PluginsManager",
):
    lines_to_refund: dict[OrderLineIDType, tuple[QuantityType, OrderLine]] = dict()
    refund_data = RefundData(
        order_lines_to_refund=order_lines_to_refund,
        fulfillment_lines_to_refund=fulfillment_lines_to_refund,
        refund_shipping_costs=refund_shipping_costs,
        refund_amount_is_automatically_calculated=amount is None,
    )
    if amount is None:
        amount = _calculate_refund_amount(
            order_lines_to_refund, fulfillment_lines_to_refund, lines_to_refund
        )
        # we take into consideration the shipping costs only when amount is not
        # provided.
        if refund_shipping_costs:
            amount += order.shipping_price_gross_amount
    if amount and payment:
        amount = min(payment.captured_amount, amount)
        gateway.refund(
            payment,
            manager,
            amount=amount,
            channel_slug=order.channel.slug,
            refund_data=refund_data,
        )
        payment.refresh_from_db()
        order_refunded(
            order=order,
            user=user,
            app=app,
            amount=amount,
            payment=payment,
            manager=manager,
            # The mutations that use this function, always trigger order_updated at the
            # end of the block. In that case we don't want to duplicate the webhooks
            # triggered by single mutation.
            trigger_order_updated=False,
        )

    transaction.on_commit(
        lambda: fulfillment_refunded_event(
            order=order,
            user=user,
            app=app,
            refunded_lines=list(lines_to_refund.values()),
            amount=amount,  # type: ignore
            shipping_costs_included=refund_shipping_costs,
        )
    )
    return amount<|MERGE_RESOLUTION|>--- conflicted
+++ resolved
@@ -3,20 +3,14 @@
 from collections.abc import Iterable
 from copy import deepcopy
 from decimal import Decimal
-<<<<<<< HEAD
-from typing import TYPE_CHECKING, Optional, TypedDict
-=======
 from typing import (
     TYPE_CHECKING,
     DefaultDict,
-    Dict,
     Iterable,
     List,
     Optional,
-    Tuple,
     TypedDict,
 )
->>>>>>> 2b6143b5
 from uuid import UUID
 
 from django.contrib.sites.models import Site
