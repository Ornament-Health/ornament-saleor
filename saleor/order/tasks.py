--- conflicted
+++ resolved
@@ -3,11 +3,7 @@
 
 from django.conf import settings
 from django.db.models import Exists, F, Func, OuterRef, Subquery, Value
-<<<<<<< HEAD
-=======
 from django.db.models.functions import Greatest
-from django.utils import timezone
->>>>>>> 268793c7
 
 from ..celeryconf import app
 from ..channel.models import Channel
@@ -147,14 +143,9 @@
 
 @app.task
 def expire_orders_task():
-<<<<<<< HEAD
     # @cf::ornament:CORE-2283
     now = datetime.now()
-    manager = get_plugins_manager(allow_replica=False)
-=======
-    now = timezone.now()
     manager = get_plugins_manager(allow_replica=True)
->>>>>>> 268793c7
     _expire_orders(manager, now)
 
 
